updates.pin = [
  { groupId = "org.slf4j", artifactId = "slf4j-api", version = "1." },
  { groupId = "ch.qos.logback", artifactId = "logback-classic", version = "1.2." }
<<<<<<< HEAD
]


updates.ignore = [
  # These will be merged forward from series/0.5
  { groupId = "io.netty" },
  { groupId = "io.netty.incubator" },
  { groupId = "co.fs2" },
  { groupId = "org.scalameta", artifactId = "munit" },
  { groupId = "org.scalameta", artifactId = "munit-scalacheck" },
  { groupId = "org.typelevel", artifactId = "munit-cats-effect-3" },
  { groupId = "com.github.monkeywie", artifactId = "proxyee" },
  { groupId = "com.github.bbottema", artifactId = "java-socks-proxy-server" },
  { groupId = "org.eclipse.jetty.http2"},
  { groupId = "org.scalameta", artifactId = "scalafmt-core" },
  { groupId = "org.scala-sbt", artifactId = "sbt" },
  { groupId = "org.http4s", artifactId = "sbt-http4s-org" },
]  
=======
  { groupId = "com.typesafe.netty", artifactId = "netty-reactive-streams-http", version = "2." }
]

updates.ignore = [
  { groupId = "com.playframework.netty" }
]
>>>>>>> 28d56954
<|MERGE_RESOLUTION|>--- conflicted
+++ resolved
@@ -1,7 +1,6 @@
 updates.pin = [
   { groupId = "org.slf4j", artifactId = "slf4j-api", version = "1." },
   { groupId = "ch.qos.logback", artifactId = "logback-classic", version = "1.2." }
-<<<<<<< HEAD
 ]
 
 
@@ -19,12 +18,4 @@
   { groupId = "org.scalameta", artifactId = "scalafmt-core" },
   { groupId = "org.scala-sbt", artifactId = "sbt" },
   { groupId = "org.http4s", artifactId = "sbt-http4s-org" },
-]  
-=======
-  { groupId = "com.typesafe.netty", artifactId = "netty-reactive-streams-http", version = "2." }
-]
-
-updates.ignore = [
-  { groupId = "com.playframework.netty" }
-]
->>>>>>> 28d56954
+]