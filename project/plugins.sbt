<<<<<<< HEAD
addSbtPlugin("io.github.davidgregory084" % "sbt-tpolecat" % "0.1.11")
addSbtPlugin("org.scalameta"             % "sbt-scalafmt" % "2.3.4")
=======
addSbtPlugin("io.github.davidgregory084" % "sbt-tpolecat" % "0.1.8")
addSbtPlugin("org.scalameta"             % "sbt-scalafmt" % "2.4.0")
>>>>>>> 2441aa20
<|MERGE_RESOLUTION|>--- conflicted
+++ resolved
@@ -1,7 +1,2 @@
-<<<<<<< HEAD
-addSbtPlugin("io.github.davidgregory084" % "sbt-tpolecat" % "0.1.11")
-addSbtPlugin("org.scalameta"             % "sbt-scalafmt" % "2.3.4")
-=======
 addSbtPlugin("io.github.davidgregory084" % "sbt-tpolecat" % "0.1.8")
-addSbtPlugin("org.scalameta"             % "sbt-scalafmt" % "2.4.0")
->>>>>>> 2441aa20
+addSbtPlugin("org.scalameta"             % "sbt-scalafmt" % "2.4.0")