<<<<<<< HEAD
version = 3.0.8

=======
version = 3.5.0
runner.dialect = scala213
>>>>>>> 91beb9b2
style = default

maxColumn = 100

// Vertical alignment is pretty, but leads to bigger diffs
align.preset = none

danglingParentheses.preset = false

rewrite.rules = [
  AvoidInfix
  RedundantBraces
  RedundantParens
  AsciiSortImports
  PreferCurlyFors
]

project.excludeFilters = [
  "scalafix-inputs",
  "scalafix-outputs"
]<|MERGE_RESOLUTION|>--- conflicted
+++ resolved
@@ -1,10 +1,5 @@
-<<<<<<< HEAD
-version = 3.0.8
-
-=======
 version = 3.5.0
 runner.dialect = scala213
->>>>>>> 91beb9b2
 style = default
 
 maxColumn = 100
