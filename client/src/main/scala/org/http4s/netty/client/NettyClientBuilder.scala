package org.http4s.netty.client

import cats.effect.std.Dispatcher
import cats.implicits._
import cats.effect.{Async, Resource}
import io.netty.bootstrap.Bootstrap
import io.netty.channel.epoll.{Epoll, EpollEventLoopGroup, EpollSocketChannel}
import io.netty.channel.kqueue.{KQueue, KQueueEventLoopGroup, KQueueSocketChannel}
import io.netty.channel.nio.NioEventLoopGroup
import io.netty.channel.socket.SocketChannel
import io.netty.channel.socket.nio.NioSocketChannel
import io.netty.channel.{ChannelOption, MultithreadEventLoopGroup}
import io.netty.incubator.channel.uring.{IOUring, IOUringEventLoopGroup, IOUringSocketChannel}

import javax.net.ssl.SSLContext
import org.http4s.Response
import org.http4s.client.{Client, RequestKey}
import org.http4s.netty.{NettyChannelOptions, NettyModelConversion, NettyTransport}

import scala.concurrent.duration._
import scala.reflect.ClassTag
import scala.util.control.NonFatal

class NettyClientBuilder[F[_]](
    idleTimeout: Duration,
    eventLoopThreads: Int,
    maxInitialLength: Int,
    maxHeaderSize: Int,
    maxChunkSize: Int,
    maxConnectionsPerKey: Int,
    transport: NettyTransport,
    sslContext: NettyClientBuilder.SSLContextOption,
    nettyChannelOptions: NettyChannelOptions
)(implicit F: Async[F]) {
  private[this] val logger = org.log4s.getLogger
<<<<<<< HEAD
  // private[this] val nettyConverter = new NettyModelConversion[F](dispatcher)
=======
>>>>>>> 91beb9b2

  type Self = NettyClientBuilder[F]

  private def copy(
      idleTimeout: Duration = idleTimeout,
      eventLoopThreads: Int = eventLoopThreads,
      maxInitialLength: Int = maxInitialLength,
      maxHeaderSize: Int = maxHeaderSize,
      maxChunkSize: Int = maxChunkSize,
      maxConnectionsPerKey: Int = maxConnectionsPerKey,
      transport: NettyTransport = transport,
      sslContext: NettyClientBuilder.SSLContextOption = sslContext,
      nettyChannelOptions: NettyChannelOptions = nettyChannelOptions
  ): NettyClientBuilder[F] =
    new NettyClientBuilder[F](
      idleTimeout,
      eventLoopThreads,
      maxInitialLength,
      maxHeaderSize,
      maxChunkSize,
      maxConnectionsPerKey,
      transport,
      sslContext,
      nettyChannelOptions
    )

  def withNativeTransport: Self = copy(transport = NettyTransport.Native)
  def withNioTransport: Self = copy(transport = NettyTransport.Nio)
  def withMaxInitialLength(size: Int): Self = copy(maxInitialLength = size)
  def withMaxHeaderSize(size: Int): Self = copy(maxHeaderSize = size)
  def withMaxChunkSize(size: Int): Self = copy(maxChunkSize = size)
  def withMaxConnectionsPerKey(size: Int): Self = copy(maxConnectionsPerKey = size)
  def withIdleTimeout(duration: FiniteDuration): Self = copy(idleTimeout = duration)

  def withSSLContext(sslContext: SSLContext): Self =
    copy(sslContext = NettyClientBuilder.SSLContextOption.Provided(sslContext))

  def withoutSSL: Self =
    copy(sslContext = NettyClientBuilder.SSLContextOption.NoSSL)

  def withDefaultSSLContext: Self =
    copy(sslContext = NettyClientBuilder.SSLContextOption.TryDefaultSSLContext)

  def withNettyChannelOptions(opts: NettyChannelOptions): Self =
    copy(nettyChannelOptions = opts)

  /** Socket selector threads.
    * @param nThreads
    *   number of selector threads. Use <code>0</code> for netty default
    * @return
    *   an updated builder
    */
  def withEventLoopThreads(nThreads: Int): Self = copy(eventLoopThreads = nThreads)

  private def getEventLoop: EventLoopHolder[_ <: SocketChannel] =
    transport match {
      case NettyTransport.Nio =>
        EventLoopHolder[NioSocketChannel](new NioEventLoopGroup(eventLoopThreads))
      case NettyTransport.Native =>
        if (IOUring.isAvailable) {
          logger.info("Using IOUring")
          EventLoopHolder[IOUringSocketChannel](new IOUringEventLoopGroup(eventLoopThreads))
        } else if (Epoll.isAvailable) {
          logger.info("Using Epoll")
          EventLoopHolder[EpollSocketChannel](new EpollEventLoopGroup(eventLoopThreads))
        } else if (KQueue.isAvailable) {
          logger.info("Using KQueue")
          EventLoopHolder[KQueueSocketChannel](new KQueueEventLoopGroup(eventLoopThreads))
        } else {
          logger.info("Falling back to NIO EventLoopGroup")
          EventLoopHolder[NioSocketChannel](new NioEventLoopGroup(eventLoopThreads))
        }
    }

  private def createBootstrap: Resource[F, Bootstrap] =
    Resource.make(F.delay {
      val bootstrap = new Bootstrap()
      getEventLoop.configure(bootstrap)
      nettyChannelOptions.foldLeft(bootstrap) { case (boot, (opt, value)) =>
        boot.option(opt, value)
      }
      bootstrap
    })(bs => F.delay(bs.config().group().shutdownGracefully()).void)

  def resource: Resource[F, Client[F]] =
    Dispatcher[F].flatMap(disp =>
      createBootstrap.map { bs =>
        val config = Http4sChannelPoolMap.Config(
          maxInitialLength,
          maxHeaderSize,
          maxChunkSize,
          maxConnectionsPerKey,
          idleTimeout,
          sslContext)
        mkClient(new Http4sChannelPoolMap[F](bs, config), disp)
      })

  private def mkClient(pool: Http4sChannelPoolMap[F], dispatcher: Dispatcher[F]) =
    Client[F] { req =>
      val key = RequestKey.fromRequest(req)
      val pipelineKey = s"http4s-$key"
      val nettyConverter = new NettyModelConversion[F](dispatcher)

      for {
        channel <- pool.resource(key)
        responseResource <- Resource
          .eval(F.async_[Resource[F, Response[F]]] { cb =>
            val http4sHandler = new Http4sHandler[F](cb, dispatcher)
            channel.pipeline().addLast(pipelineKey, http4sHandler)
            logger.trace(s"Sending request to $key")
            channel.writeAndFlush(nettyConverter.toNettyRequest(req))
            logger.trace(s"After request to $key")
          })
        response <- responseResource
      } yield response
    }

  case class EventLoopHolder[A <: SocketChannel](eventLoop: MultithreadEventLoopGroup)(implicit
      classTag: ClassTag[A]
  ) {
    def runtimeClass: Class[A] = classTag.runtimeClass.asInstanceOf[Class[A]]
    def configure(bootstrap: Bootstrap) =
      bootstrap
        .group(eventLoop)
        .channel(runtimeClass)
        .option(ChannelOption.TCP_NODELAY, java.lang.Boolean.TRUE)
        .option(ChannelOption.SO_KEEPALIVE, java.lang.Boolean.TRUE)
  }
}

object NettyClientBuilder {
  def apply[F[_]](implicit F: Async[F]): NettyClientBuilder[F] =
    new NettyClientBuilder[F](
      idleTimeout = 60.seconds,
      eventLoopThreads = 0,
      maxInitialLength = 4096,
      maxHeaderSize = 8192,
      maxChunkSize = 8192,
      maxConnectionsPerKey = 10,
      transport = NettyTransport.Native,
      sslContext = SSLContextOption.TryDefaultSSLContext,
      nettyChannelOptions = NettyChannelOptions.empty
    )

  private[client] sealed trait SSLContextOption extends Product with Serializable
  private[client] object SSLContextOption {
    case object NoSSL extends SSLContextOption
    case object TryDefaultSSLContext extends SSLContextOption
    final case class Provided(sslContext: SSLContext) extends SSLContextOption

    def toMaybeSSLContext(sco: SSLContextOption): Option[SSLContext] =
      sco match {
        case SSLContextOption.NoSSL => None
        case SSLContextOption.TryDefaultSSLContext => tryDefaultSslContext
        case SSLContextOption.Provided(context) => Some(context)
      }

    def tryDefaultSslContext: Option[SSLContext] =
      try Some(SSLContext.getDefault())
      catch {
        case NonFatal(_) => None
      }
  }
}<|MERGE_RESOLUTION|>--- conflicted
+++ resolved
@@ -33,10 +33,6 @@
     nettyChannelOptions: NettyChannelOptions
 )(implicit F: Async[F]) {
   private[this] val logger = org.log4s.getLogger
-<<<<<<< HEAD
-  // private[this] val nettyConverter = new NettyModelConversion[F](dispatcher)
-=======
->>>>>>> 91beb9b2
 
   type Self = NettyClientBuilder[F]
 
