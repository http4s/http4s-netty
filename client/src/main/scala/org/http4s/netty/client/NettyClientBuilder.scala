/*
 * Copyright 2020 http4s.org
 *
 * Licensed under the Apache License, Version 2.0 (the "License");
 * you may not use this file except in compliance with the License.
 * You may obtain a copy of the License at
 *
 *     http://www.apache.org/licenses/LICENSE-2.0
 *
 * Unless required by applicable law or agreed to in writing, software
 * distributed under the License is distributed on an "AS IS" BASIS,
 * WITHOUT WARRANTIES OR CONDITIONS OF ANY KIND, either express or implied.
 * See the License for the specific language governing permissions and
 * limitations under the License.
 */

package org.http4s.netty
package client

import cats.effect.std.Dispatcher
import cats.implicits._
import cats.effect.{Async, Resource}
import io.netty.bootstrap.Bootstrap
import io.netty.channel.epoll.{Epoll, EpollEventLoopGroup, EpollSocketChannel}
import io.netty.channel.kqueue.{KQueue, KQueueEventLoopGroup, KQueueSocketChannel}
import io.netty.channel.nio.NioEventLoopGroup
import io.netty.channel.socket.SocketChannel
import io.netty.channel.socket.nio.NioSocketChannel
import io.netty.channel.{ChannelOption, MultithreadEventLoopGroup}
import io.netty.incubator.channel.uring.{IOUring, IOUringEventLoopGroup, IOUringSocketChannel}

import javax.net.ssl.SSLContext
import org.http4s.Response
import org.http4s.client.{Client, RequestKey}

import scala.concurrent.duration._
import scala.reflect.ClassTag
import scala.util.control.NonFatal

class NettyClientBuilder[F[_]](
    idleTimeout: Duration,
    eventLoopThreads: Int,
    maxInitialLength: Int,
    maxHeaderSize: Int,
    maxChunkSize: Int,
    maxConnectionsPerKey: Int,
    transport: NettyTransport,
    sslContext: NettyClientBuilder.SSLContextOption,
<<<<<<< HEAD
    nettyChannelOptions: NettyChannelOptions
)(implicit F: Async[F]) {
=======
    nettyChannelOptions: NettyChannelOptions,
    executionContext: ExecutionContext,
    proxy: Option[Proxy]
)(implicit F: ConcurrentEffect[F]) {
>>>>>>> 3aa325ef
  private[this] val logger = org.log4s.getLogger

  type Self = NettyClientBuilder[F]

  private def copy(
      idleTimeout: Duration = idleTimeout,
      eventLoopThreads: Int = eventLoopThreads,
      maxInitialLength: Int = maxInitialLength,
      maxHeaderSize: Int = maxHeaderSize,
      maxChunkSize: Int = maxChunkSize,
      maxConnectionsPerKey: Int = maxConnectionsPerKey,
      transport: NettyTransport = transport,
      sslContext: NettyClientBuilder.SSLContextOption = sslContext,
<<<<<<< HEAD
      nettyChannelOptions: NettyChannelOptions = nettyChannelOptions
=======
      nettyChannelOptions: NettyChannelOptions = nettyChannelOptions,
      executionContext: ExecutionContext = executionContext,
      proxy: Option[Proxy] = proxy
>>>>>>> 3aa325ef
  ): NettyClientBuilder[F] =
    new NettyClientBuilder[F](
      idleTimeout,
      eventLoopThreads,
      maxInitialLength,
      maxHeaderSize,
      maxChunkSize,
      maxConnectionsPerKey,
      transport,
      sslContext,
<<<<<<< HEAD
      nettyChannelOptions
=======
      nettyChannelOptions,
      executionContext,
      proxy
>>>>>>> 3aa325ef
    )

  def withNativeTransport: Self = copy(transport = NettyTransport.Native)
  def withNioTransport: Self = copy(transport = NettyTransport.Nio)
  def withMaxInitialLength(size: Int): Self = copy(maxInitialLength = size)
  def withMaxHeaderSize(size: Int): Self = copy(maxHeaderSize = size)
  def withMaxChunkSize(size: Int): Self = copy(maxChunkSize = size)
  def withMaxConnectionsPerKey(size: Int): Self = copy(maxConnectionsPerKey = size)
  def withIdleTimeout(duration: FiniteDuration): Self = copy(idleTimeout = duration)

  def withSSLContext(sslContext: SSLContext): Self =
    copy(sslContext = NettyClientBuilder.SSLContextOption.Provided(sslContext))

  def withoutSSL: Self =
    copy(sslContext = NettyClientBuilder.SSLContextOption.NoSSL)

  def withDefaultSSLContext: Self =
    copy(sslContext = NettyClientBuilder.SSLContextOption.TryDefaultSSLContext)

  def withNettyChannelOptions(opts: NettyChannelOptions): Self =
    copy(nettyChannelOptions = opts)

  /** Socket selector threads.
    * @param nThreads
    *   number of selector threads. Use <code>0</code> for netty default
    * @return
    *   an updated builder
    */
  def withEventLoopThreads(nThreads: Int): Self = copy(eventLoopThreads = nThreads)

  def withProxy(proxy: Proxy): Self = copy(proxy = Some(proxy))
  def withProxyFromSystemProperties: Self = copy(proxy = Proxy.fromSystemProperties)
  def withoutProxy: Self = copy(proxy = None)

  private def getEventLoop: EventLoopHolder[_ <: SocketChannel] =
    transport match {
      case NettyTransport.Nio =>
        EventLoopHolder[NioSocketChannel](new NioEventLoopGroup(eventLoopThreads))
      case NettyTransport.Native =>
        if (IOUring.isAvailable) {
          logger.info("Using IOUring")
          EventLoopHolder[IOUringSocketChannel](new IOUringEventLoopGroup(eventLoopThreads))
        } else if (Epoll.isAvailable) {
          logger.info("Using Epoll")
          EventLoopHolder[EpollSocketChannel](new EpollEventLoopGroup(eventLoopThreads))
        } else if (KQueue.isAvailable) {
          logger.info("Using KQueue")
          EventLoopHolder[KQueueSocketChannel](new KQueueEventLoopGroup(eventLoopThreads))
        } else {
          logger.info("Falling back to NIO EventLoopGroup")
          EventLoopHolder[NioSocketChannel](new NioEventLoopGroup(eventLoopThreads))
        }
    }

  private def createBootstrap: Resource[F, Bootstrap] =
    Resource.make(F.delay {
      val bootstrap = new Bootstrap()
      getEventLoop.configure(bootstrap)
      nettyChannelOptions.foldLeft(bootstrap) { case (boot, (opt, value)) =>
        boot.option(opt, value)
      }
      bootstrap
    })(bs => F.delay(bs.config().group().shutdownGracefully()).liftToF)

  def resource: Resource[F, Client[F]] =
<<<<<<< HEAD
    Dispatcher[F].flatMap(disp =>
      createBootstrap.map { bs =>
        val config = Http4sChannelPoolMap.Config(
          maxInitialLength,
          maxHeaderSize,
          maxChunkSize,
          maxConnectionsPerKey,
          idleTimeout,
          sslContext)
        mkClient(new Http4sChannelPoolMap[F](bs, config), disp)
      })

  private def mkClient(pool: Http4sChannelPoolMap[F], dispatcher: Dispatcher[F]) =
=======
    createBootstrap.map { bs =>
      val config = Http4sChannelPoolMap.Config(
        maxInitialLength,
        maxHeaderSize,
        maxChunkSize,
        maxConnectionsPerKey,
        idleTimeout,
        proxy,
        sslContext
      )
      mkClient(new Http4sChannelPoolMap[F](bs, config))
    }

  private def mkClient(pool: Http4sChannelPoolMap[F]) =
>>>>>>> 3aa325ef
    Client[F] { req =>
      val key = RequestKey.fromRequest(req)
      val pipelineKey = s"http4s-$key"
      val nettyConverter = new NettyModelConversion[F](dispatcher)

      for {
        channel <- pool.resource(key)
        responseResource <- Resource
<<<<<<< HEAD
          .eval(F.async_[Resource[F, Response[F]]] { cb =>
            val http4sHandler = new Http4sHandler[F](cb, dispatcher)
            channel.pipeline().addLast(pipelineKey, http4sHandler)
            logger.trace(s"Sending request to $key")
            channel.writeAndFlush(nettyConverter.toNettyRequest(req))
            logger.trace(s"After request to $key")
          })
=======
          .eval(
            Async.shift(executionContext) *> F
              .async[Resource[F, Response[F]]] { cb =>
                val http4sHandler = new Http4sHandler[F](cb)
                channel.pipeline().addLast(pipelineKey, http4sHandler)
                logger.trace("Sending request")
                channel.writeAndFlush(nettyConverter.toNettyRequest(req))
                logger.trace("After request")
              })
>>>>>>> 3aa325ef
        response <- responseResource
      } yield response
    }

  private case class EventLoopHolder[A <: SocketChannel](eventLoop: MultithreadEventLoopGroup)(
      implicit classTag: ClassTag[A]
  ) {
    def runtimeClass: Class[A] = classTag.runtimeClass.asInstanceOf[Class[A]]
    def configure(bootstrap: Bootstrap) =
      bootstrap
        .group(eventLoop)
        .channel(runtimeClass)
        .option(ChannelOption.TCP_NODELAY, java.lang.Boolean.TRUE)
        .option(ChannelOption.SO_KEEPALIVE, java.lang.Boolean.TRUE)
  }
}

object NettyClientBuilder {
  def apply[F[_]](implicit F: Async[F]): NettyClientBuilder[F] =
    new NettyClientBuilder[F](
      idleTimeout = 60.seconds,
      eventLoopThreads = 0,
      maxInitialLength = 4096,
      maxHeaderSize = 8192,
      maxChunkSize = 8192,
      maxConnectionsPerKey = 10,
      transport = NettyTransport.Native,
      sslContext = SSLContextOption.TryDefaultSSLContext,
<<<<<<< HEAD
      nettyChannelOptions = NettyChannelOptions.empty
=======
      nettyChannelOptions = NettyChannelOptions.empty,
      executionContext = ExecutionContext.global,
      proxy = Proxy.fromSystemProperties
>>>>>>> 3aa325ef
    )

  private[client] sealed trait SSLContextOption extends Product with Serializable
  private[client] object SSLContextOption {
    case object NoSSL extends SSLContextOption
    case object TryDefaultSSLContext extends SSLContextOption
    final case class Provided(sslContext: SSLContext) extends SSLContextOption

    def toMaybeSSLContext(sco: SSLContextOption): Option[SSLContext] =
      sco match {
        case SSLContextOption.NoSSL => None
        case SSLContextOption.TryDefaultSSLContext => tryDefaultSslContext
        case SSLContextOption.Provided(context) => Some(context)
      }

    def tryDefaultSslContext: Option[SSLContext] =
      try Some(SSLContext.getDefault())
      catch {
        case NonFatal(_) => None
      }
  }
}<|MERGE_RESOLUTION|>--- conflicted
+++ resolved
@@ -18,7 +18,6 @@
 package client
 
 import cats.effect.std.Dispatcher
-import cats.implicits._
 import cats.effect.{Async, Resource}
 import io.netty.bootstrap.Bootstrap
 import io.netty.channel.epoll.{Epoll, EpollEventLoopGroup, EpollSocketChannel}
@@ -46,15 +45,9 @@
     maxConnectionsPerKey: Int,
     transport: NettyTransport,
     sslContext: NettyClientBuilder.SSLContextOption,
-<<<<<<< HEAD
-    nettyChannelOptions: NettyChannelOptions
+    nettyChannelOptions: NettyChannelOptions,
+    proxy: Option[Proxy]
 )(implicit F: Async[F]) {
-=======
-    nettyChannelOptions: NettyChannelOptions,
-    executionContext: ExecutionContext,
-    proxy: Option[Proxy]
-)(implicit F: ConcurrentEffect[F]) {
->>>>>>> 3aa325ef
   private[this] val logger = org.log4s.getLogger
 
   type Self = NettyClientBuilder[F]
@@ -68,13 +61,8 @@
       maxConnectionsPerKey: Int = maxConnectionsPerKey,
       transport: NettyTransport = transport,
       sslContext: NettyClientBuilder.SSLContextOption = sslContext,
-<<<<<<< HEAD
-      nettyChannelOptions: NettyChannelOptions = nettyChannelOptions
-=======
       nettyChannelOptions: NettyChannelOptions = nettyChannelOptions,
-      executionContext: ExecutionContext = executionContext,
       proxy: Option[Proxy] = proxy
->>>>>>> 3aa325ef
   ): NettyClientBuilder[F] =
     new NettyClientBuilder[F](
       idleTimeout,
@@ -85,13 +73,8 @@
       maxConnectionsPerKey,
       transport,
       sslContext,
-<<<<<<< HEAD
-      nettyChannelOptions
-=======
       nettyChannelOptions,
-      executionContext,
       proxy
->>>>>>> 3aa325ef
     )
 
   def withNativeTransport: Self = copy(transport = NettyTransport.Native)
@@ -157,7 +140,6 @@
     })(bs => F.delay(bs.config().group().shutdownGracefully()).liftToF)
 
   def resource: Resource[F, Client[F]] =
-<<<<<<< HEAD
     Dispatcher[F].flatMap(disp =>
       createBootstrap.map { bs =>
         val config = Http4sChannelPoolMap.Config(
@@ -166,27 +148,13 @@
           maxChunkSize,
           maxConnectionsPerKey,
           idleTimeout,
-          sslContext)
+          proxy,
+          sslContext
+        )
         mkClient(new Http4sChannelPoolMap[F](bs, config), disp)
       })
 
   private def mkClient(pool: Http4sChannelPoolMap[F], dispatcher: Dispatcher[F]) =
-=======
-    createBootstrap.map { bs =>
-      val config = Http4sChannelPoolMap.Config(
-        maxInitialLength,
-        maxHeaderSize,
-        maxChunkSize,
-        maxConnectionsPerKey,
-        idleTimeout,
-        proxy,
-        sslContext
-      )
-      mkClient(new Http4sChannelPoolMap[F](bs, config))
-    }
-
-  private def mkClient(pool: Http4sChannelPoolMap[F]) =
->>>>>>> 3aa325ef
     Client[F] { req =>
       val key = RequestKey.fromRequest(req)
       val pipelineKey = s"http4s-$key"
@@ -195,7 +163,6 @@
       for {
         channel <- pool.resource(key)
         responseResource <- Resource
-<<<<<<< HEAD
           .eval(F.async_[Resource[F, Response[F]]] { cb =>
             val http4sHandler = new Http4sHandler[F](cb, dispatcher)
             channel.pipeline().addLast(pipelineKey, http4sHandler)
@@ -203,17 +170,6 @@
             channel.writeAndFlush(nettyConverter.toNettyRequest(req))
             logger.trace(s"After request to $key")
           })
-=======
-          .eval(
-            Async.shift(executionContext) *> F
-              .async[Resource[F, Response[F]]] { cb =>
-                val http4sHandler = new Http4sHandler[F](cb)
-                channel.pipeline().addLast(pipelineKey, http4sHandler)
-                logger.trace("Sending request")
-                channel.writeAndFlush(nettyConverter.toNettyRequest(req))
-                logger.trace("After request")
-              })
->>>>>>> 3aa325ef
         response <- responseResource
       } yield response
     }
@@ -242,13 +198,8 @@
       maxConnectionsPerKey = 10,
       transport = NettyTransport.Native,
       sslContext = SSLContextOption.TryDefaultSSLContext,
-<<<<<<< HEAD
-      nettyChannelOptions = NettyChannelOptions.empty
-=======
       nettyChannelOptions = NettyChannelOptions.empty,
-      executionContext = ExecutionContext.global,
       proxy = Proxy.fromSystemProperties
->>>>>>> 3aa325ef
     )
 
   private[client] sealed trait SSLContextOption extends Product with Serializable
