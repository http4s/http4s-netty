--- conflicted
+++ resolved
@@ -2,14 +2,6 @@
 
 import java.net.URI
 import cats.syntax.all._
-<<<<<<< HEAD
-import cats.effect.IO
-import cats.effect.kernel.Resource
-import org.gaul.httpbin.HttpBin
-import org.http4s._
-
-class HttpBinTest extends IOSuite {
-=======
 import cats.effect._
 
 import org.gaul.httpbin.HttpBin
@@ -17,7 +9,6 @@
 
 class HttpBinTest extends IOSuite {
 
->>>>>>> f89db8f4
   val httpBin = resourceFixture(
     Resource(IO {
       val bin = new HttpBin(URI.create("http://localhost:0"))
