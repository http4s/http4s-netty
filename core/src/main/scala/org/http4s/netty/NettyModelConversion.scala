package org.http4s
package netty

import cats.effect._
import cats.effect.std.Dispatcher
import cats.implicits._
import com.comcast.ip4s.SocketAddress
import com.typesafe.netty.http._
import fs2.interop.reactivestreams._
import fs2.{Chunk, Stream, io => _}
import org.typelevel.vault.Vault
import io.netty.buffer.{ByteBuf, ByteBufUtil, Unpooled}
import io.netty.channel.{Channel, ChannelFuture}
import io.netty.handler.codec.http._
import io.netty.handler.ssl.SslHandler
import io.netty.util.ReferenceCountUtil
import org.http4s.headers.{Connection => ConnHeader, `Content-Length`, `Transfer-Encoding`}
import org.http4s.{HttpVersion => HV}
import org.typelevel.ci.CIString

import java.net.InetSocketAddress
import java.util.concurrent.atomic.AtomicBoolean
import javax.net.ssl.SSLEngine
import scala.collection.mutable.ListBuffer

/** Helpers for converting http4s request/response objects to and from the netty model
  *
  * Adapted from NettyModelConversion.scala in
  * https://github.com/playframework/playframework/blob/master/framework/src/play-netty-server
  */
private[netty] class NettyModelConversion[F[_]](disp: Dispatcher[F])(implicit F: Async[F]) {

  protected[this] val logger = org.log4s.getLogger

  private val notAllowedWithBody: Set[Method] = Set(Method.HEAD, Method.GET)

  def toNettyRequest(request: Request[F]): HttpRequest = {
    logger.trace(s"Converting request $request")
    val version = HttpVersion.valueOf(request.httpVersion.toString)
    val method = HttpMethod.valueOf(request.method.name)
    val uri = request.uri.withoutFragment.copy(authority = None).renderString

    val req =
      if (notAllowedWithBody.contains(request.method))
        new DefaultFullHttpRequest(version, method, uri)
      else {
        val streamedReq = new DefaultStreamedHttpRequest(
          version,
          method,
          uri,
          StreamUnicastPublisher(
            request.body.chunks
              .evalMap[F, HttpContent](buf => F.delay(chunkToNetty(buf))),
            disp)
        )
        transferEncoding(request.headers, false, streamedReq)
        streamedReq
      }

    request.headers.foreach(appendSomeToNetty(_, req.headers()))
    req.headers().add("Host", request.uri.authority.map(_.renderString))
    req
  }

  def fromNettyResponse(response: HttpResponse): F[(Response[F], (Channel) => F[Unit])] = {
    logger.trace(s"converting response: $response")
    val (body, drain) = convertHttpBody(response)
    val res = for {
      status <- Status.fromInt(response.status().code())
      version <- HV.fromString(response.protocolVersion().text())
    } yield Response(
      status,
      version,
      toHeaders(response.headers()),
      body
    )

    F.fromEither(res).tupleRight(drain)
  }

  def toHeaders(headers: HttpHeaders) = {
    val buffer = List.newBuilder[Header.Raw]
    headers.forEach { e =>
      buffer += Header.Raw(CIString(e.getKey), e.getValue)
    }
    Headers(buffer.result())
  }

  /** Turn a netty http request into an http4s request
    *
    * @param channel
    *   the netty channel
    * @param request
    *   the netty http request impl
    * @return
    *   Http4s request
    */
  def fromNettyRequest(channel: Channel, request: HttpRequest): Resource[F, Request[F]] = {
    val attributeMap = requestAttributes(
      Option(channel.pipeline().get(classOf[SslHandler])).map(_.engine()),
      channel)

    if (request.decoderResult().isFailure)
      Resource.eval(
        F.raiseError(ParseFailure("Malformed request", "Netty codec parsing unsuccessful")))
    else {
      val (requestBody, cleanup) = convertHttpBody(request)
      val uri: ParseResult[Uri] = Uri.fromString(request.uri())
      val headerBuf = new ListBuffer[Header.Raw]
      val headersIterator = request.headers().iteratorAsString()
      var mapEntry: java.util.Map.Entry[String, String] = null
      while (headersIterator.hasNext) {
        mapEntry = headersIterator.next()
        headerBuf += Header.Raw(CIString(mapEntry.getKey), mapEntry.getValue)
      }

      val method: ParseResult[Method] =
        Method.fromString(request.method().name())
      val version: ParseResult[HV] = HV.fromString(request.protocolVersion().text())

      (for {
        v <- version
        u <- uri
        m <- method
      } yield Request[F](
        m,
        u,
        v,
        Headers(headerBuf.toList),
        requestBody,
        attributeMap
      )) match {
        case Right(http4sRequest) => Resource(F.pure((http4sRequest, cleanup(channel))))
        case Left(err) => Resource.eval(F.raiseError(err))
      }
    }
  }

  protected def requestAttributes(optionalSslEngine: Option[SSLEngine], channel: Channel): Vault =
    (channel.localAddress(), channel.remoteAddress()) match {
      case (local: InetSocketAddress, remote: InetSocketAddress) =>
        Vault.empty
          .insert(
            Request.Keys.ConnectionInfo,
            Request.Connection(
              local = SocketAddress.fromInetSocketAddress(local),
              remote = SocketAddress.fromInetSocketAddress(remote),
              secure = optionalSslEngine.isDefined
            )
          )
      case _ => Vault.empty
    }

  /** Create the source for the http message body
    */
  private[this] def convertHttpBody(request: HttpMessage): (Stream[F, Byte], Channel => F[Unit]) =
    request match {
      case full: FullHttpMessage =>
        val content = full.content()
        val buffers = content.nioBuffers()
        if (buffers.isEmpty)
          (Stream.empty.covary[F], _ => F.unit)
        else {
          val content = full.content()
          val arr = bytebufToArray(content)
          (
            Stream
              .chunk(Chunk.array(arr))
              .covary[F],
            _ => F.unit
          ) // No cleanup action needed
        }
      case streamed: StreamedHttpMessage =>
        val isDrained = new AtomicBoolean(false)
        val stream =
          streamed.toStream
            .flatMap(c => Stream.chunk(Chunk.array(bytebufToArray(c.content()))))
            .onFinalize(F.delay { isDrained.compareAndSet(false, true); () })
        (stream, drainBody(_, stream, isDrained))
      case _ => (Stream.empty.covary[F], _ => F.unit)
    }

  /** Return an action that will drain the channel stream in the case that it wasn't drained.
    */
  private[this] def drainBody(c: Channel, f: Stream[F, Byte], isDrained: AtomicBoolean): F[Unit] =
    F.delay {
      if (isDrained.compareAndSet(false, true))
        if (c.isOpen) {
          logger.info("Response body not drained to completion. Draining and closing connection")
          c.close().addListener { (_: ChannelFuture) =>
<<<<<<< HEAD
            //Drain the stream regardless. Some bytebufs often
            //Remain in the buffers. Draining them solves this issue
            disp.unsafeRunAndForget(f.compile.drain)
          }; ()
        } else
          //Drain anyway, don't close the channel
          disp.unsafeRunAndForget(f.compile.drain)
=======
            // Drain the stream regardless. Some bytebufs often
            // Remain in the buffers. Draining them solves this issue
            F.runAsync(f.compile.drain)(_ => IO.unit).unsafeRunSync()
          }; ()
        } else
          // Drain anyway, don't close the channel
          F.runAsync(f.compile.drain)(_ => IO.unit).unsafeRunSync()
>>>>>>> 0e2758b6
    }

  /** Append all headers that _aren't_ `Transfer-Encoding` or `Content-Length`
    */
  private[this] def appendSomeToNetty(header: Header.Raw, nettyHeaders: HttpHeaders): Unit = {
    if (header.name != `Transfer-Encoding`.name && header.name != `Content-Length`.name)
      nettyHeaders.add(header.name.toString, header.value)
    ()
  }

  /** Create a Netty response from the result */
  def toNettyResponse(
      httpRequest: Request[F],
      httpResponse: Response[F],
      dateString: String
  ): DefaultHttpResponse = {
    // Http version is 1.0. We can assume it's most likely not.
    var minorIs0 = false
    val httpVersion: HttpVersion =
      if (httpRequest.httpVersion == HV.`HTTP/1.1`)
        HttpVersion.HTTP_1_1
      else if (httpRequest.httpVersion == HV.`HTTP/1.0`) {
        minorIs0 = true
        HttpVersion.HTTP_1_0
      } else
        HttpVersion.valueOf(httpRequest.httpVersion.toString)

    toNonWSResponse(httpRequest, httpResponse, httpVersion, dateString, minorIs0)
  }

  /** Translate an Http4s response to a Netty response.
    *
    * @param httpRequest
    *   The incoming http4s request
    * @param httpResponse
    *   The incoming http4s response
    * @param httpVersion
    *   The netty http version.
    * @param dateString
    *   The calculated date header. May not be used if set explicitly (infrequent)
    * @param minorVersionIs0
    *   Is the http version 1.0. Passed down to not calculate multiple times
    * @return
    */
  protected def toNonWSResponse(
      httpRequest: Request[F],
      httpResponse: Response[F],
      httpVersion: HttpVersion,
      dateString: String,
      minorVersionIs0: Boolean
  ): DefaultHttpResponse = {
    val response =
      if (httpResponse.status.isEntityAllowed && httpRequest.method != Method.HEAD)
        canHaveBodyResponse(httpResponse, httpVersion, minorVersionIs0)
      else {
        val r = new DefaultFullHttpResponse(
          httpVersion,
          HttpResponseStatus.valueOf(httpResponse.status.code)
        )
        httpResponse.headers.foreach(appendSomeToNetty(_, r.headers()))
        // Edge case: HEAD
        // Note: Depending on the status of the response, this may be removed further
        // Down the netty pipeline by the HttpResponseEncoder
        if (httpRequest.method == Method.HEAD) {
          val transferEncoding = httpResponse.headers.get[`Transfer-Encoding`]
          val contentLength = httpResponse.contentLength
          (transferEncoding, contentLength) match {
            case (Some(enc), _) if enc.hasChunked && !minorVersionIs0 =>
              r.headers().add(HttpHeaderNames.TRANSFER_ENCODING, enc.toString)
            case (_, Some(len)) =>
              r.headers().add(HttpHeaderNames.CONTENT_LENGTH, len)
            case _ => // no-op
          }
        }
        r
      }
    // Add the cached date if not present
    if (!response.headers().contains(HttpHeaderNames.DATE))
      response.headers().add(HttpHeaderNames.DATE, dateString)

    httpRequest.headers.get[ConnHeader] match {
      case Some(conn) =>
        response.headers().add(HttpHeaderNames.CONNECTION, ConnHeader.headerInstance.value(conn))
      case None =>
        if (minorVersionIs0) // Close by default for Http 1.0
          response.headers().add(HttpHeaderNames.CONNECTION, HttpHeaderValues.CLOSE)
    }

    response
  }

  /** Translate an http4s request to an http request that is allowed a body based on the response
    * status.
    */
  private[this] def canHaveBodyResponse(
      httpResponse: Response[F],
      httpVersion: HttpVersion,
      minorIs0: Boolean
  ): DefaultHttpResponse = {
    val response =
      new DefaultStreamedHttpResponse(
        httpVersion,
        HttpResponseStatus.valueOf(httpResponse.status.code),
        StreamUnicastPublisher(
          httpResponse.body.chunks
            .evalMap[F, HttpContent](buf => F.delay(chunkToNetty(buf))),
          disp)
      )
    transferEncoding(httpResponse.headers, minorIs0, response)
    response
  }

  private def transferEncoding(
      headers: Headers,
      minorIs0: Boolean,
      response: StreamedHttpMessage): Unit = {
    headers.foreach(appendSomeToNetty(_, response.headers()))
    val transferEncoding = headers.get[`Transfer-Encoding`]
    headers.get[`Content-Length`] match {
      case Some(clenHeader) if transferEncoding.forall(!_.hasChunked) || minorIs0 =>
        // HTTP 1.1: we have a length and no chunked encoding
        // HTTP 1.0: we have a length

        // Ignore transfer-encoding if it's not chunked
        response.headers().add(HttpHeaderNames.CONTENT_LENGTH, clenHeader.length)

      case _ =>
        if (!minorIs0)
          transferEncoding match {
            case Some(tr) =>
              tr.values.map { v =>
                // Necessary due to the way netty does transfer encoding checks.
                if (v != TransferCoding.chunked)
                  response.headers().add(HttpHeaderNames.TRANSFER_ENCODING, v.coding)
              }
              response
                .headers()
                .add(HttpHeaderNames.TRANSFER_ENCODING, HttpHeaderValues.CHUNKED)
            case None =>
              // Netty reactive streams transfers bodies as chunked transfer encoding anyway.
              response
                .headers()
                .add(HttpHeaderNames.TRANSFER_ENCODING, HttpHeaderValues.CHUNKED)
          }
      // Http 1.0 without a content length means yolo mode. No guarantees on what may happen
      // As the downstream codec takes control from here. There is one more option:
      // Buffering the contents of a stream in an effect and serving them as one static chunk.
      // However, this just to support http 1.0 doesn't seem like the right thing to do,
      // Especially considering it would make it hyper easy to crash http4s-netty apps
      // By just spamming http 1.0 Requests, forcing in-memory buffering and OOM.
    }
    ()
  }

  /** Convert a Chunk to a Netty ByteBuf. */
  protected def chunkToNetty(bytes: Chunk[Byte]): HttpContent =
    if (bytes.isEmpty)
      NettyModelConversion.CachedEmpty
    else
      bytes match {
        case Chunk.ArraySlice(values, offset, length) =>
          new DefaultHttpContent(Unpooled.wrappedBuffer(values, offset, length))
        case c: Chunk.ByteBuffer =>
          new DefaultHttpContent(Unpooled.wrappedBuffer(c.buf))
        case _ =>
          new DefaultHttpContent(Unpooled.wrappedBuffer(bytes.toArray))
      }

  protected def bytebufToArray(buf: ByteBuf): Array[Byte] = {
    val array = ByteBufUtil.getBytes(buf)
    ReferenceCountUtil.release(buf)
    array
  }

}

object NettyModelConversion {
  private[NettyModelConversion] val CachedEmpty: DefaultHttpContent =
    new DefaultHttpContent(Unpooled.EMPTY_BUFFER)
}<|MERGE_RESOLUTION|>--- conflicted
+++ resolved
@@ -188,23 +188,13 @@
         if (c.isOpen) {
           logger.info("Response body not drained to completion. Draining and closing connection")
           c.close().addListener { (_: ChannelFuture) =>
-<<<<<<< HEAD
-            //Drain the stream regardless. Some bytebufs often
-            //Remain in the buffers. Draining them solves this issue
+            // Drain the stream regardless. Some bytebufs often
+            // Remain in the buffers. Draining them solves this issue
             disp.unsafeRunAndForget(f.compile.drain)
           }; ()
         } else
           //Drain anyway, don't close the channel
           disp.unsafeRunAndForget(f.compile.drain)
-=======
-            // Drain the stream regardless. Some bytebufs often
-            // Remain in the buffers. Draining them solves this issue
-            F.runAsync(f.compile.drain)(_ => IO.unit).unsafeRunSync()
-          }; ()
-        } else
-          // Drain anyway, don't close the channel
-          F.runAsync(f.compile.drain)(_ => IO.unit).unsafeRunSync()
->>>>>>> 0e2758b6
     }
 
   /** Append all headers that _aren't_ `Transfer-Encoding` or `Content-Length`
