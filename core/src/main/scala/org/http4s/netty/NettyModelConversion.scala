/*
 * Copyright 2020 http4s.org
 *
 * Licensed under the Apache License, Version 2.0 (the "License");
 * you may not use this file except in compliance with the License.
 * You may obtain a copy of the License at
 *
 *     http://www.apache.org/licenses/LICENSE-2.0
 *
 * Unless required by applicable law or agreed to in writing, software
 * distributed under the License is distributed on an "AS IS" BASIS,
 * WITHOUT WARRANTIES OR CONDITIONS OF ANY KIND, either express or implied.
 * See the License for the specific language governing permissions and
 * limitations under the License.
 */

package org.http4s
package netty

import cats.effect._
import cats.implicits._
import com.comcast.ip4s.SocketAddress
import com.typesafe.netty.http._
import fs2.Chunk
import fs2.Stream
import fs2.interop.reactivestreams._
import fs2.{io => _}
import io.netty.buffer.ByteBuf
import io.netty.buffer.ByteBufUtil
import io.netty.buffer.Unpooled
import io.netty.channel.Channel
import io.netty.handler.codec.http._
import io.netty.handler.ssl.SslHandler
import io.netty.util.ReferenceCountUtil
import org.http4s.Headers
import org.http4s.headers.`Content-Length`
import org.http4s.headers.`Transfer-Encoding`
import org.http4s.headers.{Connection => ConnHeader}
import org.http4s.{HttpVersion => HV}
import org.typelevel.ci.CIString
import org.typelevel.vault.Vault
import scodec.bits.ByteVector

import java.net.InetSocketAddress
import java.util.concurrent.atomic.AtomicBoolean
import javax.net.ssl.SSLEngine

/** Helpers for converting http4s request/response objects to and from the netty model
  *
  * Adapted from NettyModelConversion.scala in
  * https://github.com/playframework/playframework/blob/master/framework/src/play-netty-server
  */
private[netty] class NettyModelConversion[F[_]](implicit F: Async[F]) {

  protected[this] val logger = org.log4s.getLogger

  private val notAllowedWithBody: Set[Method] = Set(Method.HEAD, Method.GET)

  def toNettyRequest(request: Request[F]): Resource[F, HttpRequest] = {
    logger.trace(s"Converting request $request")
    val version = HttpVersion.valueOf(request.httpVersion.toString)
    val method = HttpMethod.valueOf(request.method.name)
    val uri = request.uri.toOriginForm.renderString
    // reparse to avoid sending split attack to server
    Uri.fromString(uri) match {
      case Left(value) =>
        Resource.eval(F.raiseError(new IllegalArgumentException("Not a valid URI", value)))
      case Right(_) =>
        val req =
          if (notAllowedWithBody.contains(request.method)) {
            val defaultReq = new DefaultFullHttpRequest(version, method, uri)
            request.headers.foreach(appendSomeToNetty(_, defaultReq.headers()))
            Resource.pure[F, HttpRequest](defaultReq)
          } else {
            StreamUnicastPublisher(
              request.body.chunks
                .evalMap[F, HttpContent](buf => F.delay(chunkToNetty(buf)))).map { publisher =>
              val streamedReq = new DefaultStreamedHttpRequest(version, method, uri, publisher)
              transferEncoding(request.headers, false, streamedReq)
              streamedReq
            }
          }

<<<<<<< HEAD
    val req =
      if (notAllowedWithBody.contains(request.method)) {
        val defaultReq = new DefaultFullHttpRequest(version, method, uri)
        request.headers.foreach(appendSomeToNetty(_, defaultReq.headers()))
        defaultReq
      } else {
        val streamedReq = new DefaultStreamedHttpRequest(
          version,
          method,
          uri,
          StreamUnicastPublisher(
            request.body.chunks
              .evalMap[F, HttpContent](buf => F.delay(chunkToNettyHttpContent(buf))),
            disp)
        )
        transferEncoding(request.headers, false, streamedReq)
        streamedReq
      }

    request.uri.authority.foreach(authority => req.headers().add("Host", authority.renderString))
    req
=======
        req.map { r =>
          request.uri.authority.foreach(authority =>
            r.headers().add("Host", authority.renderString))
          r
        }
    }
>>>>>>> b9b74d8f
  }

  def fromNettyResponse(response: HttpResponse): F[(Response[F], (Channel) => F[Unit])] = {
    logger.trace(s"converting response: $response")
    val (body, drain) = convertHttpBody(response)
    val res = for {
      status <- Status.fromInt(response.status().code())
      version <- HV.fromString(response.protocolVersion().text())
    } yield Response(
      status,
      version,
      toHeaders(response.headers()),
      body
    )

    F.fromEither(res).tupleRight(drain)
  }

  def toHeaders(headers: HttpHeaders): Headers = {
    val buffer = List.newBuilder[Header.Raw]
    headers.forEach { e =>
      buffer += Header.Raw(CIString(e.getKey), e.getValue)
    }
    Headers(buffer.result())
  }

  def toNettyHeaders(headers: Headers): HttpHeaders = {
    val defaultHeaders = new DefaultHttpHeaders()
    headers.headers.foreach(h => defaultHeaders.add(h.name.toString, h.value))
    defaultHeaders
  }

  /** Turn a netty http request into an http4s request
    *
    * @param channel
    *   the netty channel
    * @param request
    *   the netty http request impl
    * @return
    *   Http4s request
    */
  def fromNettyRequest(channel: Channel, request: HttpRequest): Resource[F, Request[F]] = {
    val attributeMap = requestAttributes(
      Option(channel.pipeline().get(classOf[SslHandler])).map(_.engine()),
      channel)

    if (request.decoderResult().isFailure)
      Resource.eval(
        F.raiseError(ParseFailure("Malformed request", "Netty codec parsing unsuccessful")))
    else {
      val (requestEntity, cleanup) = convertHttpBody(request)
      val uri: ParseResult[Uri] = Uri.fromString(request.uri())
      val headers = toHeaders(request.headers())

      val method: ParseResult[Method] = request.method() match {
        case HttpMethod.GET => Right(Method.GET)
        case HttpMethod.POST => Right(Method.POST)
        case HttpMethod.OPTIONS => Right(Method.OPTIONS)
        case HttpMethod.HEAD => Right(Method.HEAD)
        case HttpMethod.PUT => Right(Method.PUT)
        case HttpMethod.PATCH => Right(Method.PATCH)
        case HttpMethod.DELETE => Right(Method.DELETE)
        case HttpMethod.TRACE => Right(Method.TRACE)
        case HttpMethod.CONNECT => Right(Method.CONNECT)
        case _ => Method.fromString(request.method().name())
      }
      val requestProtocolVersion = request.protocolVersion()
      val majorVersion = requestProtocolVersion.majorVersion()
      val minorVersion = requestProtocolVersion.minorVersion()
      val version: ParseResult[HV] = majorVersion match {
        case 1 =>
          minorVersion match {
            case 1 => Right(HV.`HTTP/1.1`)
            case 0 => Right(HV.`HTTP/1.0`)
          }
        case 2 =>
          Right(HV.`HTTP/2`)
        case 3 =>
          Right(HV.`HTTP/3`)
        case 0 =>
          Right(HV.`HTTP/0.9`)
        case _ =>
          HV.fromString(requestProtocolVersion.text())
      }

      (for {
        v <- version
        u <- uri
        m <- method
      } yield Request[F](
        m,
        u,
        v,
<<<<<<< HEAD
        Headers(headerBuf.toList),
        requestEntity,
=======
        headers,
        requestBody,
>>>>>>> b9b74d8f
        attributeMap
      )) match {
        case Right(http4sRequest) => Resource(F.pure((http4sRequest, cleanup(channel))))
        case Left(err) => Resource.eval(F.raiseError(err))
      }
    }
  }

  protected def requestAttributes(optionalSslEngine: Option[SSLEngine], channel: Channel): Vault =
    (channel.localAddress(), channel.remoteAddress()) match {
      case (local: InetSocketAddress, remote: InetSocketAddress) =>
        Vault.empty
          .insert(
            Request.Keys.ConnectionInfo,
            Request.Connection(
              local = SocketAddress.fromInetSocketAddress(local),
              remote = SocketAddress.fromInetSocketAddress(remote),
              secure = optionalSslEngine.isDefined
            )
          )
      case _ => Vault.empty
    }

  private val channelToUnitF = (_: Channel) => F.unit
  private val empty = (Entity.empty[F], channelToUnitF)

  /** Create the source for the http message body
    */
  private[this] def convertHttpBody(request: HttpMessage): (Entity[F], Channel => F[Unit]) =
    request match {
      case full: FullHttpMessage =>
        val content = full.content()
<<<<<<< HEAD
        if (content.nioBufferCount() > 0) {
          val buffers = content.nioBuffers()
          val chunk = buffers.map(ByteVector.apply).reduce(_ ++ _)
          (Entity.Strict(chunk), channelToUnitF)
        } else if (content.hasArray) {
          // No cleanup action needed
          (Entity.Strict(ByteVector(content.array())), channelToUnitF)
        } else {
          empty
=======
        val buffers = content.nioBuffers()
        if (buffers.isEmpty)
          (Stream.empty.covary[F], _ => F.unit)
        else {
          val content = full.content()
          val arr = NettyModelConversion.bytebufToArray(content)
          (
            Stream
              .chunk(Chunk.array(arr))
              .covary[F],
            _ => F.unit
          ) // No cleanup action needed
>>>>>>> b9b74d8f
        }
      case streamed: StreamedHttpMessage =>
        val length =
          Option(streamed.headers().get(HttpHeaderNames.CONTENT_LENGTH))
            .flatMap(header => `Content-Length`.parse(header).toOption)
            .map(_.length)
        val isDrained = new AtomicBoolean(false)
        val stream =
          streamed
            .toStreamBuffered(1)
<<<<<<< HEAD
            .flatMap(c => Stream.chunk(Chunk.array(bytebufToArray(c.content()))))
            .onFinalize(F.delay {
              isDrained.compareAndSet(false, true)
              ()
            })
        (Entity.Default(stream, length), drainBody(_, stream, isDrained))
      case _: HttpRequest => empty
=======
            .flatMap(c =>
              Stream.chunk(Chunk.array(NettyModelConversion.bytebufToArray(c.content()))))
            .onFinalize(F.delay(void(isDrained.compareAndSet(false, true))))
        (stream, drainBody(_, stream, isDrained))
      case _ => (Stream.empty.covary[F], _ => F.unit)
>>>>>>> b9b74d8f
    }

  /** Return an action that will drain the channel stream in the case that it wasn't drained.
    */
  private[this] def drainBody(c: Channel, f: Stream[F, Byte], isDrained: AtomicBoolean): F[Unit] =
    F.delay {
      if (isDrained.compareAndSet(false, true)) {
        if (c.isOpen) {
          logger.info("Response body not drained to completion. Draining and closing connection")
<<<<<<< HEAD
          c.close().addListener { (_: ChannelFuture) =>
            // Drain the stream regardless. Some bytebufs often
            // Remain in the buffers. Draining them solves this issue
            disp.unsafeRunAndForget(f.compile.drain)
          }
          ()
=======
          // Drain the stream regardless. Some bytebufs often
          // Remain in the buffers. Draining them solves this issue
          F.delay(c.close()).liftToF >> f.compile.drain
>>>>>>> b9b74d8f
        } else
          // Drain anyway, don't close the channel
          f.compile.drain
      } else {
        F.unit
      }
    }.flatMap(identity)

  /** Append all headers that _aren't_ `Transfer-Encoding` or `Content-Length`
    */
  private[this] def appendSomeToNetty(header: Header.Raw, nettyHeaders: HttpHeaders): Unit = {
    if (header.name != `Transfer-Encoding`.name && header.name != `Content-Length`.name)
      nettyHeaders.add(header.name.toString, header.value)
    ()
  }

  /** Translate an Http4s response to a Netty response.
    *
    * @param httpRequest
    *   The incoming http4s request
    * @param httpResponse
    *   The incoming http4s response
    * @param httpVersion
    *   The netty http version.
    * @param dateString
    *   The calculated date header. May not be used if set explicitly (infrequent)
    * @param minorVersionIs0
    *   Is the http version 1.0. Passed down to not calculate multiple times
    * @return
    */
  protected def toNonWSResponse(
      httpRequest: Request[F],
      httpResponse: Response[F],
      httpVersion: HttpVersion,
      dateString: String,
      minorVersionIs0: Boolean
  ): Resource[F, DefaultHttpResponse] = {
    val response =
      if (httpResponse.status.isEntityAllowed && httpRequest.method != Method.HEAD)
        canHaveBodyResponse(httpResponse, httpVersion, minorVersionIs0)
      else {
        val r = new DefaultFullHttpResponse(
          httpVersion,
          HttpResponseStatus.valueOf(httpResponse.status.code)
        )
        httpResponse.headers.foreach(appendSomeToNetty(_, r.headers()))
        // Edge case: HEAD
        // Note: Depending on the status of the response, this may be removed further
        // Down the netty pipeline by the HttpResponseEncoder
        if (httpRequest.method == Method.HEAD) {
          val transferEncoding = httpResponse.headers.get[`Transfer-Encoding`]
          val contentLength = httpResponse.contentLength
          (transferEncoding, contentLength) match {
            case (Some(enc), _) if enc.hasChunked && !minorVersionIs0 =>
              r.headers().add(HttpHeaderNames.TRANSFER_ENCODING, enc.toString)
            case (_, Some(len)) =>
              r.headers().add(HttpHeaderNames.CONTENT_LENGTH, len)
            case _ => // no-op
          }
        }
        Resource.pure[F, DefaultHttpResponse](r)
      }

    response.map { response =>
      // Add the cached date if not present
      if (!response.headers().contains(HttpHeaderNames.DATE))
        response.headers().add(HttpHeaderNames.DATE, dateString)

      httpRequest.headers.get[ConnHeader] match {
        case Some(conn) =>
          response.headers().add(HttpHeaderNames.CONNECTION, ConnHeader.headerInstance.value(conn))
        case None =>
          if (minorVersionIs0) // Close by default for Http 1.0
            response.headers().add(HttpHeaderNames.CONNECTION, HttpHeaderValues.CLOSE)
      }
      response
    }
  }

  /** Translate an http4s request to an http request that is allowed a body based on the response
    * status.
    */
  private[this] def canHaveBodyResponse(
      httpResponse: Response[F],
      httpVersion: HttpVersion,
      minorIs0: Boolean
<<<<<<< HEAD
  ): DefaultHttpResponse = {
    val response = httpResponse.entity match {
      case Entity.Default(body, _) =>
        new DefaultStreamedHttpResponse(
          httpVersion,
          HttpResponseStatus.valueOf(httpResponse.status.code),
          false,
          StreamUnicastPublisher(
            body.chunks
              .evalMap[F, HttpContent](buf => F.delay(chunkToNettyHttpContent(buf))),
            disp)
        )
      case Entity.Strict(chunk) =>
        new DefaultFullHttpResponse(
          httpVersion,
          HttpResponseStatus.valueOf(httpResponse.status.code),
          chunkToNetty(Chunk.byteVector(chunk)),
          false
        )
      case Entity.Empty =>
        new DefaultFullHttpResponse(
          HttpVersion.HTTP_1_1,
          HttpResponseStatus.valueOf(httpResponse.status.code),
          Unpooled.EMPTY_BUFFER,
          false
        )
    }
    transferEncoding(httpResponse.headers, minorIs0, response)
    response
  }
=======
  ): Resource[F, DefaultHttpResponse] =
    StreamUnicastPublisher(
      httpResponse.body.chunks
        .evalMap[F, HttpContent](buf => F.delay(chunkToNetty(buf)))).map { publisher =>
      val response =
        new DefaultStreamedHttpResponse(
          httpVersion,
          HttpResponseStatus.valueOf(httpResponse.status.code),
          publisher
        )
      transferEncoding(httpResponse.headers, minorIs0, response)
      response
    }
>>>>>>> b9b74d8f

  private def transferEncoding(headers: Headers, minorIs0: Boolean, response: HttpMessage): Unit = {
    headers.foreach(appendSomeToNetty(_, response.headers()))
    val transferEncoding = headers.get[`Transfer-Encoding`]
    headers.get[`Content-Length`] match {
      case Some(clenHeader) if transferEncoding.forall(!_.hasChunked) || minorIs0 =>
        // HTTP 1.1: we have a length and no chunked encoding
        // HTTP 1.0: we have a length

        // Ignore transfer-encoding if it's not chunked
        response.headers().add(HttpHeaderNames.CONTENT_LENGTH, clenHeader.length)

      case _ =>
        if (!minorIs0)
          transferEncoding match {
            case Some(tr) =>
              tr.values.map { v =>
                // Necessary due to the way netty does transfer encoding checks.
                if (v != TransferCoding.chunked)
                  response.headers().add(HttpHeaderNames.TRANSFER_ENCODING, v.coding)
              }
              response
                .headers()
                .add(HttpHeaderNames.TRANSFER_ENCODING, HttpHeaderValues.CHUNKED)
            case None =>
              // Netty reactive streams transfers bodies as chunked transfer encoding anyway.
              response
                .headers()
                .add(HttpHeaderNames.TRANSFER_ENCODING, HttpHeaderValues.CHUNKED)
          }
      // Http 1.0 without a content length means yolo mode. No guarantees on what may happen
      // As the downstream codec takes control from here. There is one more option:
      // Buffering the contents of a stream in an effect and serving them as one static chunk.
      // However, this just to support http 1.0 doesn't seem like the right thing to do,
      // Especially considering it would make it hyper easy to crash http4s-netty apps
      // By just spamming http 1.0 Requests, forcing in-memory buffering and OOM.
    }
    ()
  }

  /** Convert a Chunk to a Netty HttpContent. */
  protected def chunkToNettyHttpContent(bytes: Chunk[Byte]): HttpContent =
    if (bytes.isEmpty)
      NettyModelConversion.CachedEmptyHttpContent
    else
      bytes match {
        case Chunk.ArraySlice(values, offset, length) =>
          new DefaultHttpContent(Unpooled.wrappedBuffer(values, offset, length))
        case c: Chunk.ByteBuffer =>
          // TODO: Should we use c.offset and c.size here?
          new DefaultHttpContent(Unpooled.wrappedBuffer(c.buf))
        case _ =>
          new DefaultHttpContent(Unpooled.wrappedBuffer(bytes.toArray))
      }

<<<<<<< HEAD
  /** Convert a Chunk to a Netty ByteBuf. */
  protected def chunkToNetty(bytes: Chunk[Byte]): ByteBuf =
    if (bytes.isEmpty)
      Unpooled.EMPTY_BUFFER
    else
      bytes match {
        case c: Chunk.ByteBuffer =>
          // TODO: Should we use c.offset and c.size here?
          Unpooled.wrappedBuffer(c.buf)
        case Chunk.ArraySlice(values, offset, length) =>
          Unpooled.wrappedBuffer(values, offset, length)
        case c: Chunk.Queue[Byte] =>
          val byteBufs = c.chunks.map(chunkToNetty).toArray
          Unpooled.wrappedBuffer(byteBufs: _*)
        case _ =>
          Unpooled.wrappedBuffer(bytes.toArray)
      }

  protected def bytebufToArray(buf: ByteBuf): Array[Byte] = {
    val array = ByteBufUtil.getBytes(buf)
    ReferenceCountUtil.release(buf)
    array
  }

=======
>>>>>>> b9b74d8f
}

object NettyModelConversion {
  private[NettyModelConversion] val CachedEmptyHttpContent: DefaultHttpContent =
    new DefaultHttpContent(Unpooled.EMPTY_BUFFER)

  def bytebufToArray(buf: ByteBuf, release: Boolean = true): Array[Byte] = {
    val array = ByteBufUtil.getBytes(buf)
    if (release) ReferenceCountUtil.release(buf)
    array
  }
}<|MERGE_RESOLUTION|>--- conflicted
+++ resolved
@@ -18,7 +18,7 @@
 package netty
 
 import cats.effect._
-import cats.implicits._
+import cats.syntax.all._
 import com.comcast.ip4s.SocketAddress
 import com.typesafe.netty.http._
 import fs2.Chunk
@@ -51,6 +51,7 @@
   * https://github.com/playframework/playframework/blob/master/framework/src/play-netty-server
   */
 private[netty] class NettyModelConversion[F[_]](implicit F: Async[F]) {
+  import NettyModelConversion._
 
   protected[this] val logger = org.log4s.getLogger
 
@@ -74,43 +75,20 @@
           } else {
             StreamUnicastPublisher(
               request.body.chunks
-                .evalMap[F, HttpContent](buf => F.delay(chunkToNetty(buf)))).map { publisher =>
-              val streamedReq = new DefaultStreamedHttpRequest(version, method, uri, publisher)
-              transferEncoding(request.headers, false, streamedReq)
-              streamedReq
+                .evalMap[F, HttpContent](buf => F.delay(chunkToNettyHttpContent(buf)))).map {
+              publisher =>
+                val streamedReq = new DefaultStreamedHttpRequest(version, method, uri, publisher)
+                transferEncoding(request.headers, false, streamedReq)
+                streamedReq
             }
           }
 
-<<<<<<< HEAD
-    val req =
-      if (notAllowedWithBody.contains(request.method)) {
-        val defaultReq = new DefaultFullHttpRequest(version, method, uri)
-        request.headers.foreach(appendSomeToNetty(_, defaultReq.headers()))
-        defaultReq
-      } else {
-        val streamedReq = new DefaultStreamedHttpRequest(
-          version,
-          method,
-          uri,
-          StreamUnicastPublisher(
-            request.body.chunks
-              .evalMap[F, HttpContent](buf => F.delay(chunkToNettyHttpContent(buf))),
-            disp)
-        )
-        transferEncoding(request.headers, false, streamedReq)
-        streamedReq
-      }
-
-    request.uri.authority.foreach(authority => req.headers().add("Host", authority.renderString))
-    req
-=======
         req.map { r =>
           request.uri.authority.foreach(authority =>
             r.headers().add("Host", authority.renderString))
           r
         }
     }
->>>>>>> b9b74d8f
   }
 
   def fromNettyResponse(response: HttpResponse): F[(Response[F], (Channel) => F[Unit])] = {
@@ -204,13 +182,8 @@
         m,
         u,
         v,
-<<<<<<< HEAD
-        Headers(headerBuf.toList),
+        headers,
         requestEntity,
-=======
-        headers,
-        requestBody,
->>>>>>> b9b74d8f
         attributeMap
       )) match {
         case Right(http4sRequest) => Resource(F.pure((http4sRequest, cleanup(channel))))
@@ -243,7 +216,6 @@
     request match {
       case full: FullHttpMessage =>
         val content = full.content()
-<<<<<<< HEAD
         if (content.nioBufferCount() > 0) {
           val buffers = content.nioBuffers()
           val chunk = buffers.map(ByteVector.apply).reduce(_ ++ _)
@@ -253,20 +225,6 @@
           (Entity.Strict(ByteVector(content.array())), channelToUnitF)
         } else {
           empty
-=======
-        val buffers = content.nioBuffers()
-        if (buffers.isEmpty)
-          (Stream.empty.covary[F], _ => F.unit)
-        else {
-          val content = full.content()
-          val arr = NettyModelConversion.bytebufToArray(content)
-          (
-            Stream
-              .chunk(Chunk.array(arr))
-              .covary[F],
-            _ => F.unit
-          ) // No cleanup action needed
->>>>>>> b9b74d8f
         }
       case streamed: StreamedHttpMessage =>
         val length =
@@ -277,7 +235,6 @@
         val stream =
           streamed
             .toStreamBuffered(1)
-<<<<<<< HEAD
             .flatMap(c => Stream.chunk(Chunk.array(bytebufToArray(c.content()))))
             .onFinalize(F.delay {
               isDrained.compareAndSet(false, true)
@@ -285,13 +242,6 @@
             })
         (Entity.Default(stream, length), drainBody(_, stream, isDrained))
       case _: HttpRequest => empty
-=======
-            .flatMap(c =>
-              Stream.chunk(Chunk.array(NettyModelConversion.bytebufToArray(c.content()))))
-            .onFinalize(F.delay(void(isDrained.compareAndSet(false, true))))
-        (stream, drainBody(_, stream, isDrained))
-      case _ => (Stream.empty.covary[F], _ => F.unit)
->>>>>>> b9b74d8f
     }
 
   /** Return an action that will drain the channel stream in the case that it wasn't drained.
@@ -301,18 +251,9 @@
       if (isDrained.compareAndSet(false, true)) {
         if (c.isOpen) {
           logger.info("Response body not drained to completion. Draining and closing connection")
-<<<<<<< HEAD
-          c.close().addListener { (_: ChannelFuture) =>
-            // Drain the stream regardless. Some bytebufs often
-            // Remain in the buffers. Draining them solves this issue
-            disp.unsafeRunAndForget(f.compile.drain)
-          }
-          ()
-=======
           // Drain the stream regardless. Some bytebufs often
           // Remain in the buffers. Draining them solves this issue
           F.delay(c.close()).liftToF >> f.compile.drain
->>>>>>> b9b74d8f
         } else
           // Drain anyway, don't close the channel
           f.compile.drain
@@ -399,52 +340,42 @@
       httpResponse: Response[F],
       httpVersion: HttpVersion,
       minorIs0: Boolean
-<<<<<<< HEAD
-  ): DefaultHttpResponse = {
-    val response = httpResponse.entity match {
+  ): Resource[F, DefaultHttpResponse] = {
+    val resource = httpResponse.entity match {
       case Entity.Default(body, _) =>
-        new DefaultStreamedHttpResponse(
-          httpVersion,
-          HttpResponseStatus.valueOf(httpResponse.status.code),
-          false,
-          StreamUnicastPublisher(
-            body.chunks
-              .evalMap[F, HttpContent](buf => F.delay(chunkToNettyHttpContent(buf))),
-            disp)
-        )
+        StreamUnicastPublisher(
+          body.chunks
+            .evalMap[F, HttpContent](buf => F.delay(chunkToNettyHttpContent(buf)))
+        ).map(publisher =>
+          new DefaultStreamedHttpResponse(
+            httpVersion,
+            HttpResponseStatus.valueOf(httpResponse.status.code),
+            false,
+            publisher
+          ))
       case Entity.Strict(chunk) =>
-        new DefaultFullHttpResponse(
-          httpVersion,
-          HttpResponseStatus.valueOf(httpResponse.status.code),
-          chunkToNetty(Chunk.byteVector(chunk)),
-          false
-        )
+        Resource.pure[F, DefaultHttpResponse](
+          new DefaultFullHttpResponse(
+            httpVersion,
+            HttpResponseStatus.valueOf(httpResponse.status.code),
+            chunkToNetty(Chunk.byteVector(chunk)),
+            false
+          ))
       case Entity.Empty =>
-        new DefaultFullHttpResponse(
-          HttpVersion.HTTP_1_1,
-          HttpResponseStatus.valueOf(httpResponse.status.code),
-          Unpooled.EMPTY_BUFFER,
-          false
-        )
-    }
-    transferEncoding(httpResponse.headers, minorIs0, response)
-    response
-  }
-=======
-  ): Resource[F, DefaultHttpResponse] =
-    StreamUnicastPublisher(
-      httpResponse.body.chunks
-        .evalMap[F, HttpContent](buf => F.delay(chunkToNetty(buf)))).map { publisher =>
-      val response =
-        new DefaultStreamedHttpResponse(
-          httpVersion,
-          HttpResponseStatus.valueOf(httpResponse.status.code),
-          publisher
-        )
-      transferEncoding(httpResponse.headers, minorIs0, response)
-      response
-    }
->>>>>>> b9b74d8f
+        Resource.pure[F, DefaultHttpResponse](
+          new DefaultFullHttpResponse(
+            HttpVersion.HTTP_1_1,
+            HttpResponseStatus.valueOf(httpResponse.status.code),
+            Unpooled.EMPTY_BUFFER,
+            false
+          ))
+    }
+
+    resource.map { res =>
+      transferEncoding(httpResponse.headers, minorIs0, res)
+      res
+    }
+  }
 
   private def transferEncoding(headers: Headers, minorIs0: Boolean, response: HttpMessage): Unit = {
     headers.foreach(appendSomeToNetty(_, response.headers()))
@@ -500,7 +431,6 @@
           new DefaultHttpContent(Unpooled.wrappedBuffer(bytes.toArray))
       }
 
-<<<<<<< HEAD
   /** Convert a Chunk to a Netty ByteBuf. */
   protected def chunkToNetty(bytes: Chunk[Byte]): ByteBuf =
     if (bytes.isEmpty)
@@ -519,14 +449,6 @@
           Unpooled.wrappedBuffer(bytes.toArray)
       }
 
-  protected def bytebufToArray(buf: ByteBuf): Array[Byte] = {
-    val array = ByteBufUtil.getBytes(buf)
-    ReferenceCountUtil.release(buf)
-    array
-  }
-
-=======
->>>>>>> b9b74d8f
 }
 
 object NettyModelConversion {
