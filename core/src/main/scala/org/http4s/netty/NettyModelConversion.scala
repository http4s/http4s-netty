--- conflicted
+++ resolved
@@ -260,11 +260,7 @@
         //Down the netty pipeline by the HttpResponseEncoder
         if (httpRequest.method == Method.HEAD) {
           val transferEncoding = httpResponse.headers.get[`Transfer-Encoding`]
-<<<<<<< HEAD
           val contentLength = httpResponse.contentLength
-=======
-          val contentLength = httpResponse.headers.get[`Content-Length`]
->>>>>>> 7a5b144b
           (transferEncoding, contentLength) match {
             case (Some(enc), _) if enc.hasChunked && !minorVersionIs0 =>
               r.headers().add(HttpHeaderNames.TRANSFER_ENCODING, enc.toString)
