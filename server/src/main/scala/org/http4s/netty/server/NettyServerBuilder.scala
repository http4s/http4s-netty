/*
 * Copyright 2020 http4s.org
 *
 * Licensed under the Apache License, Version 2.0 (the "License");
 * you may not use this file except in compliance with the License.
 * You may obtain a copy of the License at
 *
 *     http://www.apache.org/licenses/LICENSE-2.0
 *
 * Unless required by applicable law or agreed to in writing, software
 * distributed under the License is distributed on an "AS IS" BASIS,
 * WITHOUT WARRANTIES OR CONDITIONS OF ANY KIND, either express or implied.
 * See the License for the specific language governing permissions and
 * limitations under the License.
 */

package org.http4s.netty.server

import java.net.InetSocketAddress
import cats.Applicative
import cats.effect.kernel.Async
import cats.effect.std.Dispatcher
import cats.effect.{Resource, Sync}
import cats.implicits._
import com.comcast.ip4s.{IpAddress, SocketAddress}
import com.typesafe.netty.http.HttpStreamsServerHandler
import fs2.io.net.tls.TLSParameters
import io.netty.bootstrap.ServerBootstrap
import io.netty.channel._
import io.netty.channel.epoll.{Epoll, EpollEventLoopGroup, EpollServerSocketChannel}
import io.netty.channel.kqueue.{KQueue, KQueueEventLoopGroup, KQueueServerSocketChannel}
import io.netty.channel.nio.NioEventLoopGroup
import io.netty.channel.socket.SocketChannel
import io.netty.channel.socket.nio.NioServerSocketChannel
import io.netty.handler.codec.http.{HttpRequestDecoder, HttpResponseEncoder}
import io.netty.handler.ssl.SslHandler
import io.netty.handler.timeout.IdleStateHandler
import io.netty.incubator.channel.uring.{IOUring, IOUringEventLoopGroup, IOUringServerSocketChannel}

import javax.net.ssl.{SSLContext, SSLEngine}
import org.http4s.HttpApp
import org.http4s.netty.{NettyChannelOptions, NettyTransport}
import org.http4s.server.websocket.WebSocketBuilder
import org.http4s.server.{Server, ServiceErrorHandler, defaults}
import org.http4s.websocket.WebSocketContext
import org.typelevel.vault.Key

import java.util.concurrent.TimeUnit
import scala.collection.immutable
import scala.concurrent.duration.{Duration, FiniteDuration}
import scala.reflect.ClassTag

final class NettyServerBuilder[F[_]] private (
    httpApp: WebSocketBuilder[F] => HttpApp[F],
    serviceErrorHandler: ServiceErrorHandler[F],
    socketAddress: SocketAddress[IpAddress],
    idleTimeout: Duration,
    eventLoopThreads: Int,
    maxInitialLineLength: Int,
    maxHeaderSize: Int,
    maxChunkSize: Int,
    transport: NettyTransport,
    banner: immutable.Seq[String],
    nettyChannelOptions: NettyChannelOptions,
    sslConfig: NettyServerBuilder.SslConfig[F],
    wsMaxFrameLength: Int
)(implicit F: Async[F]) {
  private val logger = org.log4s.getLogger
  type Self = NettyServerBuilder[F]

  private def copy(
      httpApp: WebSocketBuilder[F] => HttpApp[F] = httpApp,
      serviceErrorHandler: ServiceErrorHandler[F] = serviceErrorHandler,
      socketAddress: SocketAddress[IpAddress] = socketAddress,
      idleTimeout: Duration = idleTimeout,
      eventLoopThreads: Int = eventLoopThreads,
      maxInitialLineLength: Int = maxInitialLineLength,
      maxHeaderSize: Int = maxHeaderSize,
      maxChunkSize: Int = maxChunkSize,
      transport: NettyTransport = transport,
      banner: immutable.Seq[String] = banner,
      nettyChannelOptions: NettyChannelOptions = nettyChannelOptions,
      sslConfig: NettyServerBuilder.SslConfig[F] = sslConfig,
      wsMaxFrameLength: Int = wsMaxFrameLength
  ): NettyServerBuilder[F] =
    new NettyServerBuilder[F](
      httpApp,
      serviceErrorHandler,
      socketAddress,
      idleTimeout,
      eventLoopThreads,
      maxInitialLineLength,
      maxHeaderSize,
      maxChunkSize,
      transport,
      banner,
      nettyChannelOptions,
      sslConfig,
      wsMaxFrameLength
    )

  private def getEventLoop: EventLoopHolder[_ <: ServerChannel] =
    transport match {
      case NettyTransport.Nio =>
        logger.info("Using NIO EventLoopGroup")
        new EventLoopHolder[NioServerSocketChannel](new NioEventLoopGroup(_))
      case NettyTransport.Native =>
        if (IOUring.isAvailable) {
          logger.info("Using IOUring")
          new EventLoopHolder[IOUringServerSocketChannel](new IOUringEventLoopGroup(_))
        } else if (Epoll.isAvailable) {
          logger.info("Using Epoll")
          new EventLoopHolder[EpollServerSocketChannel](new EpollEventLoopGroup(_))
        } else if (KQueue.isAvailable) {
          logger.info("Using KQueue")
          new EventLoopHolder[KQueueServerSocketChannel](new KQueueEventLoopGroup(_))
        } else {
          logger.info("Falling back to NIO EventLoopGroup")
          new EventLoopHolder[NioServerSocketChannel](new NioEventLoopGroup(_))
        }
    }

  def withHttpApp(httpApp: HttpApp[F]): Self = copy(httpApp = _ => httpApp)
  def withHttpWebSocketApp(httpApp: WebSocketBuilder[F] => HttpApp[F]) = copy(httpApp = httpApp)
  def bindSocketAddress(address: SocketAddress[IpAddress]): Self = copy(socketAddress = address)

  def bindHttp(port: Int = defaults.HttpPort, host: String = defaults.IPv4Host): Self =
    bindSocketAddress(SocketAddress.fromInetSocketAddress(new InetSocketAddress(host, port)))

  def bindLocal(port: Int): Self = bindHttp(port, defaults.IPv4Host)

  def bindAny(host: String = defaults.IPv4Host): Self = bindHttp(0, host)

  def withNativeTransport: Self = copy(transport = NettyTransport.Native)

  def withNioTransport: Self = copy(transport = NettyTransport.Nio)

  def withoutBanner: Self = copy(banner = Nil)

  def withMaxHeaderSize(size: Int): Self = copy(maxHeaderSize = size)

  def withMaxChunkSize(size: Int): Self = copy(maxChunkSize = size)

  def withMaxInitialLineLength(size: Int): Self = copy(maxInitialLineLength = size)

  def withServiceErrorHandler(handler: ServiceErrorHandler[F]): Self =
    copy(serviceErrorHandler = handler)

  def withNettyChannelOptions(opts: NettyChannelOptions): Self =
    copy(nettyChannelOptions = opts)
  /*def withWebsockets: Self = copy(websocketsEnabled = true)
  def withoutWebsockets: Self = copy(websocketsEnabled = false)*/

  /** Configures the server with TLS, using the provided `SSLContext` and `SSLParameters`. */
  def withSslContext(
      sslContext: SSLContext,
      tlsParameters: TLSParameters = TLSParameters.Default): Self =
    copy(sslConfig = new NettyServerBuilder.ContextWithParameters[F](sslContext, tlsParameters))

  def withoutSsl: Self =
    copy(sslConfig = new NettyServerBuilder.NoSsl[F]())

  /** Socket selector threads.
    *
    * @param nThreads
    *   number of selector threads. Use <code>0</code> for netty default
    * @return
    *   an updated builder
    */
  def withEventLoopThreads(nThreads: Int): Self = copy(eventLoopThreads = nThreads)

  def withIdleTimeout(duration: FiniteDuration): Self = copy(idleTimeout = duration)

  private def bind(
      tlsEngine: Option[SSLEngine],
      dispatcher: Dispatcher[F],
      key: Key[WebSocketContext[F]]) = {
    val resolvedAddress = {
      val unresolved = socketAddress.toInetSocketAddress
      if (unresolved.isUnresolved) new InetSocketAddress(unresolved.getHostName, unresolved.getPort)
      else unresolved
    }
    val loop = getEventLoop
    val server = new ServerBootstrap()
    val channel = loop
      .configure(server)
      .childHandler(new ChannelInitializer[SocketChannel] {
        override def initChannel(ch: SocketChannel): Unit = {
          val pipeline = ch.pipeline()
          tlsEngine.foreach { engine =>
            pipeline.addLast("ssl", new SslHandler(engine))
          }
          pipeline.addLast(
            "http-decoder",
            new HttpRequestDecoder(maxInitialLineLength, maxHeaderSize, maxChunkSize))
          pipeline.addLast("http-encoder", new HttpResponseEncoder())
          if (idleTimeout.isFinite && idleTimeout.length > 0)
            pipeline.addLast(
              "idle-handler",
              new IdleStateHandler(0, 0, idleTimeout.length, idleTimeout.unit))
          pipeline
            .addLast("serverStreamsHandler", new HttpStreamsServerHandler())
            .addLast(
              "http4s",
              Http4sNettyHandler
                .websocket(httpApp, key, serviceErrorHandler, wsMaxFrameLength, dispatcher)
            )
          ()
        }
      })
      .bind(resolvedAddress)
      .await()
      .channel()
    Bound(channel.localAddress().asInstanceOf[InetSocketAddress], loop, channel)
  }

  def resource: Resource[F, Server] =
    for {
      dispatcher <- Dispatcher[F]
      maybeEngine <- Resource.eval(createSSLEngine)
      key <- Resource.eval(Key.newKey[F, WebSocketContext[F]])
      bound <- Resource.make(Sync[F].delay(bind(maybeEngine, dispatcher, key))) {
        case Bound(address, loop, channel) =>
          Sync[F].delay {
            channel.close().awaitUninterruptibly()
            loop.shutdown()
            logger.info(s"All channels shut down. Server bound at ${address} shut down gracefully")
          }
      }
    } yield {
      val server = new Server {
        override def address = SocketAddress.fromInetSocketAddress(bound.address)

        override def isSecure: Boolean = sslConfig.isSecure
      }
      banner.foreach(logger.info(_))
      logger.info(s"Started Http4s Netty Server at ${server.baseUri}")
      server
    }

  def allocated: F[(Server, F[Unit])] = resource.allocated

  def stream = fs2.Stream.resource(resource)

  private def createSSLEngine =
    sslConfig.makeContext.flatMap(maybeCtx =>
      F.delay(maybeCtx.map { ctx =>
        val engine = ctx.createSSLEngine()
        engine.setUseClientMode(false)
        sslConfig.configureEngine(engine)
        engine
      }))

  private class EventLoopHolder[A <: ServerChannel](make: Int => MultithreadEventLoopGroup)(implicit
      classTag: ClassTag[A]
  ) {
    private val boss = make(1)
    private val worker = make(eventLoopThreads)
    def shutdown(): Unit = {
      worker.shutdownGracefully(1000, 1500, TimeUnit.MILLISECONDS)
      boss.shutdownGracefully(1000, 1500, TimeUnit.MILLISECONDS)
      ()
    }

    def runtimeClass: Class[A] = classTag.runtimeClass.asInstanceOf[Class[A]]

    def configure(bootstrap: ServerBootstrap) = {
      val configured = bootstrap
        .group(boss, worker)
        .channel(runtimeClass)
        .childOption(ChannelOption.AUTO_READ, java.lang.Boolean.FALSE)
      nettyChannelOptions.foldLeft(configured) { case (c, (opt, optV)) => c.childOption(opt, optV) }
    }

  }
<<<<<<< HEAD

  case class Bound(
=======
  private case class Bound(
>>>>>>> 662733f7
      address: InetSocketAddress,
      holder: EventLoopHolder[_ <: ServerChannel],
      channel: Channel)
}

object NettyServerBuilder {
  private val DefaultWSMaxFrameLength = 65536

  def apply[F[_]](implicit F: Async[F]): NettyServerBuilder[F] =
    new NettyServerBuilder[F](
      httpApp = _ => HttpApp.notFound[F],
      serviceErrorHandler = org.http4s.server.DefaultServiceErrorHandler[F],
      socketAddress = org.http4s.server.defaults.IPv4SocketAddress,
      idleTimeout = org.http4s.server.defaults.IdleTimeout,
      eventLoopThreads = 0, // let netty decide
      maxInitialLineLength = 4096,
      maxHeaderSize = 8192,
      maxChunkSize = 8192,
      transport = NettyTransport.Native,
      banner = org.http4s.server.defaults.Banner,
      nettyChannelOptions = NettyChannelOptions.empty,
      sslConfig = new NettyServerBuilder.NoSsl[F],
      wsMaxFrameLength = DefaultWSMaxFrameLength
    )

  private sealed trait SslConfig[F[_]] {
    def makeContext: F[Option[SSLContext]]

    def configureEngine(sslEngine: SSLEngine): Unit

    def isSecure: Boolean
  }

  private class ContextWithParameters[F[_]](sslContext: SSLContext, tlsParameters: TLSParameters)(
      implicit F: Applicative[F])
      extends SslConfig[F] {
    def makeContext = F.pure(sslContext.some)

    def configureEngine(engine: SSLEngine) = engine.setSSLParameters(tlsParameters.toSSLParameters)

    def isSecure = true
  }

  private class NoSsl[F[_]]()(implicit F: Applicative[F]) extends SslConfig[F] {
    def makeContext = F.pure(None)

    def configureEngine(engine: SSLEngine) = {
      val _ = engine
      ()
    }

    def isSecure = false
  }
}<|MERGE_RESOLUTION|>--- conflicted
+++ resolved
@@ -273,12 +273,7 @@
     }
 
   }
-<<<<<<< HEAD
-
-  case class Bound(
-=======
   private case class Bound(
->>>>>>> 662733f7
       address: InetSocketAddress,
       holder: EventLoopHolder[_ <: ServerChannel],
       channel: Channel)
