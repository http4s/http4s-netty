/*
 * Copyright 2020 http4s.org
 *
 * Licensed under the Apache License, Version 2.0 (the "License");
 * you may not use this file except in compliance with the License.
 * You may obtain a copy of the License at
 *
 *     http://www.apache.org/licenses/LICENSE-2.0
 *
 * Unless required by applicable law or agreed to in writing, software
 * distributed under the License is distributed on an "AS IS" BASIS,
 * WITHOUT WARRANTIES OR CONDITIONS OF ANY KIND, either express or implied.
 * See the License for the specific language governing permissions and
 * limitations under the License.
 */

package org.http4s.netty.server

import cats.effect.Resource
import cats.effect.Sync
import cats.effect.kernel.Async
import cats.effect.std.Dispatcher
import cats.implicits._
import com.comcast.ip4s.{IpAddress, SocketAddress}
import fs2.io.net.tls.TLSParameters
import io.netty.bootstrap.ServerBootstrap
import io.netty.buffer.ByteBufAllocator
import io.netty.channel._
import io.netty.channel.epoll.Epoll
import io.netty.channel.epoll.EpollEventLoopGroup
import io.netty.channel.epoll.EpollServerSocketChannel
import io.netty.channel.kqueue.KQueue
import io.netty.channel.kqueue.KQueueEventLoopGroup
import io.netty.channel.kqueue.KQueueServerSocketChannel
import io.netty.channel.nio.NioEventLoopGroup
import io.netty.channel.socket.SocketChannel
import io.netty.channel.socket.nio.NioServerSocketChannel
import io.netty.handler.ssl.ApplicationProtocolConfig
import io.netty.handler.ssl.ApplicationProtocolConfig.Protocol
import io.netty.handler.ssl.ApplicationProtocolConfig.SelectedListenerFailureBehavior
import io.netty.handler.ssl.ApplicationProtocolConfig.SelectorFailureBehavior
import io.netty.handler.ssl.ApplicationProtocolNames
import io.netty.handler.ssl.ClientAuth
import io.netty.handler.ssl.IdentityCipherSuiteFilter
import io.netty.handler.ssl.JdkSslContext
import io.netty.handler.ssl.SslContext
import io.netty.handler.ssl.SslHandler
import io.netty.incubator.channel.uring.IOUring
import io.netty.incubator.channel.uring.IOUringEventLoopGroup
import io.netty.incubator.channel.uring.IOUringServerSocketChannel
import org.http4s.HttpApp
<<<<<<< HEAD
import org.http4s.netty.{NettyChannelOptions, NettyTransport}
import org.http4s.server.websocket.WebSocketBuilder
import org.http4s.server.{Server, ServiceErrorHandler, defaults}
=======
import org.http4s.netty.NettyChannelOptions
import org.http4s.netty.NettyTransport
import org.http4s.server.Server
import org.http4s.server.ServiceErrorHandler
import org.http4s.server.defaults
import org.http4s.server.websocket.WebSocketBuilder2
>>>>>>> c800053f
import org.http4s.websocket.WebSocketContext
import org.typelevel.vault.Key

import java.net.InetSocketAddress
import java.util.concurrent.TimeUnit
import javax.net.ssl.SSLContext
import scala.collection.immutable
import scala.concurrent.duration.Duration
import scala.concurrent.duration.FiniteDuration
import scala.reflect.ClassTag

final class NettyServerBuilder[F[_]] private (
    httpApp: WebSocketBuilder[F] => HttpApp[F],
    serviceErrorHandler: ServiceErrorHandler[F],
    socketAddress: SocketAddress[IpAddress],
    idleTimeout: Duration,
    eventLoopThreads: Int,
    maxInitialLineLength: Int,
    maxHeaderSize: Int,
    maxChunkSize: Int,
    transport: NettyTransport,
    banner: immutable.Seq[String],
    nettyChannelOptions: NettyChannelOptions,
    sslConfig: NettyServerBuilder.SslConfig,
    wsMaxFrameLength: Int
)(implicit F: Async[F]) {
  private val logger = org.log4s.getLogger
  type Self = NettyServerBuilder[F]

  private def copy(
      httpApp: WebSocketBuilder[F] => HttpApp[F] = httpApp,
      serviceErrorHandler: ServiceErrorHandler[F] = serviceErrorHandler,
      socketAddress: SocketAddress[IpAddress] = socketAddress,
      idleTimeout: Duration = idleTimeout,
      eventLoopThreads: Int = eventLoopThreads,
      maxInitialLineLength: Int = maxInitialLineLength,
      maxHeaderSize: Int = maxHeaderSize,
      maxChunkSize: Int = maxChunkSize,
      transport: NettyTransport = transport,
      banner: immutable.Seq[String] = banner,
      nettyChannelOptions: NettyChannelOptions = nettyChannelOptions,
      sslConfig: NettyServerBuilder.SslConfig = sslConfig,
      wsMaxFrameLength: Int = wsMaxFrameLength
  ): NettyServerBuilder[F] =
    new NettyServerBuilder[F](
      httpApp,
      serviceErrorHandler,
      socketAddress,
      idleTimeout,
      eventLoopThreads,
      maxInitialLineLength,
      maxHeaderSize,
      maxChunkSize,
      transport,
      banner,
      nettyChannelOptions,
      sslConfig,
      wsMaxFrameLength
    )

  private def getEventLoop: EventLoopHolder[_ <: ServerChannel] =
    transport match {
      case NettyTransport.Nio =>
        logger.info("Using NIO EventLoopGroup")
        EventLoopHolder[NioServerSocketChannel](
          new NioEventLoopGroup(1),
          new NioEventLoopGroup(eventLoopThreads)
        )
      case NettyTransport.Native =>
        if (IOUring.isAvailable) {
          logger.info("Using IOUring")
          EventLoopHolder[IOUringServerSocketChannel](
            new IOUringEventLoopGroup(1),
            new IOUringEventLoopGroup(eventLoopThreads))
        } else if (Epoll.isAvailable) {
          logger.info("Using Epoll")
          val acceptorEventLoopGroup = new EpollEventLoopGroup(1)
          acceptorEventLoopGroup.setIoRatio(100)
          val workerEventLoopGroup = new EpollEventLoopGroup(eventLoopThreads)
          workerEventLoopGroup.setIoRatio(80)
          EventLoopHolder[EpollServerSocketChannel](acceptorEventLoopGroup, workerEventLoopGroup)
        } else if (KQueue.isAvailable) {
          logger.info("Using KQueue")
          EventLoopHolder[KQueueServerSocketChannel](
            new KQueueEventLoopGroup(1),
            new KQueueEventLoopGroup(eventLoopThreads))
        } else {
          logger.info("Falling back to NIO EventLoopGroup")
          EventLoopHolder[NioServerSocketChannel](
            new NioEventLoopGroup(1),
            new NioEventLoopGroup(eventLoopThreads))
        }
    }

  def withHttpApp(httpApp: HttpApp[F]): Self = copy(httpApp = _ => httpApp)
<<<<<<< HEAD
  def withHttpWebSocketApp(httpApp: WebSocketBuilder[F] => HttpApp[F]) = copy(httpApp = httpApp)
  def bindSocketAddress(address: SocketAddress[IpAddress]): Self = copy(socketAddress = address)
=======
  def withHttpWebSocketApp(httpApp: WebSocketBuilder2[F] => HttpApp[F]): Self =
    copy(httpApp = httpApp)
  def bindSocketAddress(address: InetSocketAddress): Self = copy(socketAddress = address)
>>>>>>> c800053f

  def bindHttp(port: Int = defaults.HttpPort, host: String = defaults.IPv4Host): Self =
    bindSocketAddress(SocketAddress.fromInetSocketAddress(new InetSocketAddress(host, port)))

  def bindLocal(port: Int): Self = bindHttp(port, defaults.IPv4Host)

  def bindAny(host: String = defaults.IPv4Host): Self = bindHttp(0, host)

  def withNativeTransport: Self = copy(transport = NettyTransport.Native)

  def withNioTransport: Self = copy(transport = NettyTransport.Nio)

  def withoutBanner: Self = copy(banner = Nil)

  def withMaxHeaderSize(size: Int): Self = copy(maxHeaderSize = size)

  def withMaxChunkSize(size: Int): Self = copy(maxChunkSize = size)

  def withMaxInitialLineLength(size: Int): Self = copy(maxInitialLineLength = size)

  def withServiceErrorHandler(handler: ServiceErrorHandler[F]): Self =
    copy(serviceErrorHandler = handler)

  def withNettyChannelOptions(opts: NettyChannelOptions): Self =
    copy(nettyChannelOptions = opts)

  /** Configures the server with TLS, using the provided `SSLContext` and `SSLParameters`. We only
    * look at the needClientAuth and wantClientAuth boolean params. For more control use overload.
    */
  @deprecated(message = "Use withSslContext without tlsParameters", since = "0.5.0-M2")
  def withSslContext(
      sslContext: SSLContext,
      tlsParameters: TLSParameters = TLSParameters.Default): Self = {
    val clientAuth =
      if (tlsParameters.needClientAuth) ClientAuth.REQUIRE
      else if (tlsParameters.wantClientAuth) ClientAuth.OPTIONAL
      else ClientAuth.NONE

    withSslContext(
      new JdkSslContext(
        sslContext,
        false,
        null,
        IdentityCipherSuiteFilter.INSTANCE,
        new ApplicationProtocolConfig(
          Protocol.ALPN,
          SelectorFailureBehavior.NO_ADVERTISE,
          SelectedListenerFailureBehavior.ACCEPT,
          ApplicationProtocolNames.HTTP_2,
          ApplicationProtocolNames.HTTP_1_1
        ),
        clientAuth,
        null,
        false))
  }

  def withSslContext(sslContext: SslContext): Self =
    copy(sslConfig = new NettyServerBuilder.ContextWithParameters(sslContext))

  def withoutSsl: Self =
    copy(sslConfig = NettyServerBuilder.NoSsl)

  /** Socket selector threads.
    *
    * @param nThreads
    *   number of selector threads. Use <code>0</code> for netty default
    * @return
    *   an updated builder
    */
  def withEventLoopThreads(nThreads: Int): Self = copy(eventLoopThreads = nThreads)

  def withIdleTimeout(duration: FiniteDuration): Self = copy(idleTimeout = duration)

  private def bind(dispatcher: Dispatcher[F], key: Key[WebSocketContext[F]]) = {
    val resolvedAddress = {
      val unresolved = socketAddress.toInetSocketAddress
      if (unresolved.isUnresolved) new InetSocketAddress(unresolved.getHostName, unresolved.getPort)
      else unresolved
    }
    val loop = getEventLoop
    val server = new ServerBootstrap()
    server.option(ChannelOption.SO_BACKLOG, Int.box(1024))
    val channel = loop
      .configure(server)
      .childHandler(new ChannelInitializer[SocketChannel] {
        override def initChannel(ch: SocketChannel): Unit = {
          val negotiationHandler = new NegotiationHandler(
            NegotiationHandler.Config(
              maxInitialLineLength,
              maxHeaderSize,
              maxChunkSize,
              idleTimeout,
              wsMaxFrameLength),
            httpApp,
            key,
            serviceErrorHandler,
            dispatcher
          )

          val pipeline = ch.pipeline()
          sslConfig.toHandler(ch.alloc()) match {
            case Some(handler) =>
              pipeline.addLast("ssl", handler)
              pipeline.addLast(negotiationHandler)
            case None =>
              negotiationHandler.addToPipeline(pipeline, true)
          }
          ()
        }
      })
      .bind(resolvedAddress)
      .await()
      .channel()
    Bound(channel.localAddress().asInstanceOf[InetSocketAddress], loop, channel)
  }

  def resource: Resource[F, Server] =
    for {
      dispatcher <- Dispatcher[F]
      key <- Resource.eval(Key.newKey[F, WebSocketContext[F]])
      bound <- Resource.make(Sync[F].delay(bind(dispatcher, key))) {
        case Bound(address, loop, channel) =>
          Sync[F].delay {
            channel.close().awaitUninterruptibly()
            loop.shutdown()
            logger.info(s"All channels shut down. Server bound at ${address} shut down gracefully")
          }
      }
    } yield {
      val server = new Server {
        override def address = SocketAddress.fromInetSocketAddress(bound.address)

        override def isSecure: Boolean = sslConfig.isSecure
      }
      banner.foreach(logger.info(_))
      logger.info(s"Started Http4s Netty Server at ${server.baseUri}")
      server
    }

  def allocated: F[(Server, F[Unit])] = resource.allocated
<<<<<<< HEAD

  def stream = fs2.Stream.resource(resource)
=======
  def stream: fs2.Stream[F, Server] = fs2.Stream.resource(resource)
>>>>>>> c800053f

  private case class EventLoopHolder[A <: ServerChannel](
      parent: MultithreadEventLoopGroup,
      eventLoop: MultithreadEventLoopGroup)(implicit classTag: ClassTag[A]) {
    def shutdown(): Unit = {
      eventLoop.shutdownGracefully(1000, 1500, TimeUnit.MILLISECONDS)
      parent.shutdownGracefully(1000, 1500, TimeUnit.MILLISECONDS)
      ()
    }

    def runtimeClass: Class[A] = classTag.runtimeClass.asInstanceOf[Class[A]]
<<<<<<< HEAD

    def configure(bootstrap: ServerBootstrap) = {
=======
    def configure(bootstrap: ServerBootstrap): ServerBootstrap = {
>>>>>>> c800053f
      val configured = bootstrap
        .group(parent, eventLoop)
        .channel(runtimeClass)
        .option(ChannelOption.SO_REUSEADDR, java.lang.Boolean.TRUE)
        .childOption(ChannelOption.SO_REUSEADDR, java.lang.Boolean.TRUE)
      // .childOption(ChannelOption.AUTO_READ, java.lang.Boolean.FALSE)
      // TODO: Why did we even need this ^ ?
      nettyChannelOptions.foldLeft(configured) { case (c, (opt, optV)) => c.childOption(opt, optV) }
    }

  }
  private case class Bound(
      address: InetSocketAddress,
      holder: EventLoopHolder[_ <: ServerChannel],
      channel: Channel)
}

object NettyServerBuilder {
  private val DefaultWSMaxFrameLength = 65536

  def apply[F[_]](implicit F: Async[F]): NettyServerBuilder[F] =
    new NettyServerBuilder[F](
      httpApp = _ => HttpApp.notFound[F],
      serviceErrorHandler = org.http4s.server.DefaultServiceErrorHandler[F],
      socketAddress = org.http4s.server.defaults.IPv4SocketAddress,
      idleTimeout = org.http4s.server.defaults.IdleTimeout,
      eventLoopThreads = 0, // let netty decide
      maxInitialLineLength = 4096,
      maxHeaderSize = 8192,
      maxChunkSize = 8192,
      transport = NettyTransport.Native,
      banner = org.http4s.server.defaults.Banner,
      nettyChannelOptions = NettyChannelOptions.empty,
      sslConfig = NettyServerBuilder.NoSsl,
      wsMaxFrameLength = DefaultWSMaxFrameLength
    )

  private sealed trait SslConfig {
    def toHandler(alloc: ByteBufAllocator): Option[SslHandler]
    def isSecure: Boolean
  }

  private class ContextWithParameters(sslContext: SslContext) extends SslConfig {
    def toHandler(alloc: ByteBufAllocator): Option[SslHandler] = sslContext.newHandler(alloc).some
    def isSecure = true
  }

  private object NoSsl extends SslConfig {
    def toHandler(alloc: ByteBufAllocator): Option[SslHandler] = none[SslHandler]
    def isSecure = false
  }
}<|MERGE_RESOLUTION|>--- conflicted
+++ resolved
@@ -21,7 +21,8 @@
 import cats.effect.kernel.Async
 import cats.effect.std.Dispatcher
 import cats.implicits._
-import com.comcast.ip4s.{IpAddress, SocketAddress}
+import com.comcast.ip4s.IpAddress
+import com.comcast.ip4s.SocketAddress
 import fs2.io.net.tls.TLSParameters
 import io.netty.bootstrap.ServerBootstrap
 import io.netty.buffer.ByteBufAllocator
@@ -49,18 +50,12 @@
 import io.netty.incubator.channel.uring.IOUringEventLoopGroup
 import io.netty.incubator.channel.uring.IOUringServerSocketChannel
 import org.http4s.HttpApp
-<<<<<<< HEAD
-import org.http4s.netty.{NettyChannelOptions, NettyTransport}
-import org.http4s.server.websocket.WebSocketBuilder
-import org.http4s.server.{Server, ServiceErrorHandler, defaults}
-=======
 import org.http4s.netty.NettyChannelOptions
 import org.http4s.netty.NettyTransport
 import org.http4s.server.Server
 import org.http4s.server.ServiceErrorHandler
 import org.http4s.server.defaults
-import org.http4s.server.websocket.WebSocketBuilder2
->>>>>>> c800053f
+import org.http4s.server.websocket.WebSocketBuilder
 import org.http4s.websocket.WebSocketContext
 import org.typelevel.vault.Key
 
@@ -156,14 +151,9 @@
     }
 
   def withHttpApp(httpApp: HttpApp[F]): Self = copy(httpApp = _ => httpApp)
-<<<<<<< HEAD
-  def withHttpWebSocketApp(httpApp: WebSocketBuilder[F] => HttpApp[F]) = copy(httpApp = httpApp)
+  def withHttpWebSocketApp(httpApp: WebSocketBuilder[F] => HttpApp[F]): Self =
+    copy(httpApp = httpApp)
   def bindSocketAddress(address: SocketAddress[IpAddress]): Self = copy(socketAddress = address)
-=======
-  def withHttpWebSocketApp(httpApp: WebSocketBuilder2[F] => HttpApp[F]): Self =
-    copy(httpApp = httpApp)
-  def bindSocketAddress(address: InetSocketAddress): Self = copy(socketAddress = address)
->>>>>>> c800053f
 
   def bindHttp(port: Int = defaults.HttpPort, host: String = defaults.IPv4Host): Self =
     bindSocketAddress(SocketAddress.fromInetSocketAddress(new InetSocketAddress(host, port)))
@@ -304,12 +294,7 @@
     }
 
   def allocated: F[(Server, F[Unit])] = resource.allocated
-<<<<<<< HEAD
-
-  def stream = fs2.Stream.resource(resource)
-=======
   def stream: fs2.Stream[F, Server] = fs2.Stream.resource(resource)
->>>>>>> c800053f
 
   private case class EventLoopHolder[A <: ServerChannel](
       parent: MultithreadEventLoopGroup,
@@ -321,12 +306,7 @@
     }
 
     def runtimeClass: Class[A] = classTag.runtimeClass.asInstanceOf[Class[A]]
-<<<<<<< HEAD
-
-    def configure(bootstrap: ServerBootstrap) = {
-=======
     def configure(bootstrap: ServerBootstrap): ServerBootstrap = {
->>>>>>> c800053f
       val configured = bootstrap
         .group(parent, eventLoop)
         .channel(runtimeClass)
