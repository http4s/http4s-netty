--- conflicted
+++ resolved
@@ -228,17 +228,11 @@
   def withIdleTimeout(duration: FiniteDuration): Self = copy(idleTimeout = duration)
 
   private def bind(dispatcher: Dispatcher[F]) = {
-<<<<<<< HEAD
     val resolvedAddress = {
       val unresolved = socketAddress.toInetSocketAddress
       if (unresolved.isUnresolved) new InetSocketAddress(unresolved.getHostName, unresolved.getPort)
       else unresolved
     }
-=======
-    val resolvedAddress =
-      if (socketAddress.isUnresolved)
-        new InetSocketAddress(socketAddress.getHostName, socketAddress.getPort)
-      else socketAddress
 
     val config = NegotiationHandler.Config(
       maxInitialLineLength,
@@ -246,7 +240,6 @@
       maxChunkSize,
       idleTimeout,
       wsMaxFrameLength)
->>>>>>> b9b74d8f
     val loop = getEventLoop
     val server = new ServerBootstrap()
     server.option(ChannelOption.SO_BACKLOG, Int.box(1024))
