--- conflicted
+++ resolved
@@ -24,7 +24,7 @@
 import javax.net.ssl.{SSLContext, SSLEngine}
 import org.http4s.HttpApp
 import org.http4s.netty.{NettyChannelOptions, NettyTransport}
-import org.http4s.server.websocket.WebSocketBuilder2
+import org.http4s.server.websocket.WebSocketBuilder
 import org.http4s.server.{Server, ServiceErrorHandler, defaults}
 import org.http4s.websocket.WebSocketContext
 import org.typelevel.vault.Key
@@ -33,28 +33,10 @@
 import scala.concurrent.duration.{Duration, FiniteDuration}
 import scala.reflect.ClassTag
 
-<<<<<<< HEAD
-final class NettyServerBuilder[F[_]] private(
-                                              httpApp: HttpApp[F],
-                                              serviceErrorHandler: ServiceErrorHandler[F],
-                                              socketAddress: SocketAddress[IpAddress],
-                                              idleTimeout: Duration,
-                                              eventLoopThreads: Int,
-                                              maxInitialLineLength: Int,
-                                              maxHeaderSize: Int,
-                                              maxChunkSize: Int,
-                                              transport: NettyTransport,
-                                              banner: immutable.Seq[String],
-                                              nettyChannelOptions: NettyChannelOptions,
-                                              sslConfig: NettyServerBuilder.SslConfig[F],
-                                              websocketsEnabled: Boolean,
-                                              wsMaxFrameLength: Int
-                                            )(implicit F: Async[F]) {
-=======
 final class NettyServerBuilder[F[_]] private (
-    httpApp: WebSocketBuilder2[F] => HttpApp[F],
+    httpApp: WebSocketBuilder[F] => HttpApp[F],
     serviceErrorHandler: ServiceErrorHandler[F],
-    socketAddress: InetSocketAddress,
+    socketAddress: SocketAddress[IpAddress],
     idleTimeout: Duration,
     eventLoopThreads: Int,
     maxInitialLineLength: Int,
@@ -67,31 +49,13 @@
     websocketsEnabled: Boolean,
     wsMaxFrameLength: Int
 )(implicit F: Async[F]) {
->>>>>>> 7c177a72
   private val logger = org.log4s.getLogger
   type Self = NettyServerBuilder[F]
 
   private def copy(
-<<<<<<< HEAD
-                    httpApp: HttpApp[F] = httpApp,
-                    serviceErrorHandler: ServiceErrorHandler[F] = serviceErrorHandler,
-                    socketAddress: SocketAddress[IpAddress] = socketAddress,
-                    idleTimeout: Duration = idleTimeout,
-                    eventLoopThreads: Int = eventLoopThreads,
-                    maxInitialLineLength: Int = maxInitialLineLength,
-                    maxHeaderSize: Int = maxHeaderSize,
-                    maxChunkSize: Int = maxChunkSize,
-                    transport: NettyTransport = transport,
-                    banner: immutable.Seq[String] = banner,
-                    nettyChannelOptions: NettyChannelOptions = nettyChannelOptions,
-                    sslConfig: NettyServerBuilder.SslConfig[F] = sslConfig,
-                    websocketsEnabled: Boolean = websocketsEnabled,
-                    wsMaxFrameLength: Int = wsMaxFrameLength
-                  ): NettyServerBuilder[F] =
-=======
-      httpApp: WebSocketBuilder2[F] => HttpApp[F] = httpApp,
+      httpApp: WebSocketBuilder[F] => HttpApp[F] = httpApp,
       serviceErrorHandler: ServiceErrorHandler[F] = serviceErrorHandler,
-      socketAddress: InetSocketAddress = socketAddress,
+      socketAddress: SocketAddress[IpAddress] = socketAddress,
       idleTimeout: Duration = idleTimeout,
       eventLoopThreads: Int = eventLoopThreads,
       maxInitialLineLength: Int = maxInitialLineLength,
@@ -104,7 +68,6 @@
       websocketsEnabled: Boolean = websocketsEnabled,
       wsMaxFrameLength: Int = wsMaxFrameLength
   ): NettyServerBuilder[F] =
->>>>>>> 7c177a72
     new NettyServerBuilder[F](
       httpApp,
       serviceErrorHandler,
@@ -143,15 +106,9 @@
         }
     }
 
-<<<<<<< HEAD
-  def withHttpApp(httpApp: HttpApp[F]): Self = copy(httpApp = httpApp)
-
+  def withHttpApp(httpApp: HttpApp[F]): Self = copy(httpApp = _ => httpApp)
+  def withHttpWebSocketApp(httpApp: WebSocketBuilder[F] => HttpApp[F]) = copy(httpApp = httpApp)
   def bindSocketAddress(address: SocketAddress[IpAddress]): Self = copy(socketAddress = address)
-=======
-  def withHttpApp(httpApp: HttpApp[F]): Self = copy(httpApp = _ => httpApp)
-  def withHttpWebSocketApp(httpApp: WebSocketBuilder2[F] => HttpApp[F]) = copy(httpApp = httpApp)
-  def bindSocketAddress(address: InetSocketAddress): Self = copy(socketAddress = address)
->>>>>>> 7c177a72
 
   def bindHttp(port: Int = defaults.HttpPort, host: String = defaults.IPv4Host): Self =
     bindSocketAddress(SocketAddress.fromInetSocketAddress(new InetSocketAddress(host, port)))
@@ -177,15 +134,8 @@
 
   def withNettyChannelOptions(opts: NettyChannelOptions): Self =
     copy(nettyChannelOptions = opts)
-<<<<<<< HEAD
-
-  def withWebsockets: Self = copy(websocketsEnabled = true)
-
-  def withoutWebsockets: Self = copy(websocketsEnabled = false)
-=======
   /*def withWebsockets: Self = copy(websocketsEnabled = true)
   def withoutWebsockets: Self = copy(websocketsEnabled = false)*/
->>>>>>> 7c177a72
 
   /** Configures the server with TLS, using the provided `SSLContext` and `SSLParameters`. */
   def withSslContext(
@@ -207,22 +157,14 @@
 
   def withIdleTimeout(duration: FiniteDuration): Self = copy(idleTimeout = duration)
 
-<<<<<<< HEAD
-  private def bind(tlsEngine: Option[SSLEngine], dispatcher: Dispatcher[F]) = {
-    val resolvedAddress = {
-      val unresolved = socketAddress.toInetSocketAddress
-      if (unresolved.isUnresolved) new InetSocketAddress(unresolved.getHostName, unresolved.getPort) else unresolved
-    }
-=======
   private def bind(
       tlsEngine: Option[SSLEngine],
       dispatcher: Dispatcher[F],
       key: Key[WebSocketContext[F]]) = {
-    val resolvedAddress =
-      if (socketAddress.isUnresolved)
-        new InetSocketAddress(socketAddress.getHostName, socketAddress.getPort)
-      else socketAddress
->>>>>>> 7c177a72
+    val resolvedAddress = {
+      val unresolved = socketAddress.toInetSocketAddress
+      if (unresolved.isUnresolved) new InetSocketAddress(unresolved.getHostName, unresolved.getPort) else unresolved
+    }
     val loop = getEventLoop
     val server = new ServerBootstrap()
     val channel = loop
