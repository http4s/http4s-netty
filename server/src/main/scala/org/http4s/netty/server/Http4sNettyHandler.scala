package org.http4s.netty.server

import cats.Defer
import cats.effect.std.Dispatcher

import java.io.IOException
import java.time.format.DateTimeFormatter
import java.time.{Instant, ZoneId}
import java.util.Locale
import java.util.concurrent.atomic.AtomicLong
import cats.effect.{Async, Resource}
import cats.syntax.all._
import io.netty.channel.{ChannelInboundHandlerAdapter, _}
import io.netty.handler.codec.TooLongFrameException
import io.netty.handler.codec.http._
import io.netty.handler.timeout.IdleStateEvent
import org.http4s.HttpApp
import org.http4s.server.ServiceErrorHandler
import org.http4s.netty.server.internal.Trampoline
<<<<<<< HEAD
=======
import org.http4s.server.websocket.WebSocketBuilder2
import org.http4s.websocket.WebSocketContext
>>>>>>> 7c177a72
import org.log4s.getLogger
import org.typelevel.vault.Key

import scala.concurrent.{Future, Promise}
import scala.util.control.{NoStackTrace, NonFatal}

/** Netty request handler
  *
  * Adapted from PlayRequestHandler.scala in
  * https://github.com/playframework/playframework/blob/master/framework/src/play-netty-server
  *
  * Variables inside this handler are essentially local to a thread in the
  * MultithreadedEventLoopGroup, as they are not mutated anywhere else.
  *
  * A note about "lastResponseSent" to help understand: By reassigning the variable with a `flatMap`
  * (which doesn't require synchronization at all, since you can consider this handler essentially
  * single threaded), this means that, we can run the `handle` action asynchronously by forking it
  * into a thread in `handle`, all the while ensuring in-order writes for the handler thread by
  * attaching the callback using `flatMap`. This ensures we can schedule more work asynchronously by
  * streaming `lastResponseSent` like a FIFO asynchronous queue.
  *
  * P.s this class was named `MikuHandler`. Record of this will exist honor of the fallen glorious
  * module name `http4s-miku`, slain by a bolt of lightning thrown by Zeus during a battle of module
  * naming.
  */
private[netty] abstract class Http4sNettyHandler[F[_]](disp: Dispatcher[F])(implicit
    F: Async[F]
) extends ChannelInboundHandlerAdapter {
  import Http4sNettyHandler.InvalidMessageException

  // We keep track of whether there are requests in flight.  If there are, we don't respond to read
  // complete, since back pressure is the responsibility of the streams.
  private[this] val requestsInFlight = new AtomicLong()

  // This is used essentially as a queue, each incoming request attaches callbacks to this
  // and replaces it to ensure that responses are written out in the same order that they came
  // in.
  private[this] var lastResponseSent: Future[Unit] = Future.successful(())

  // Cache the formatter thread locally
  private[this] val RFC7231InstantFormatter =
    DateTimeFormatter
      .ofPattern("EEE, dd MMM yyyy HH:mm:ss zzz")
      .withLocale(Locale.US)
      .withZone(ZoneId.of("GMT"))

  // Compute the formatted date string only once per second, and cache the result.
  // This should help microscopically under load.
  private[this] var cachedDate: Long = Long.MinValue
  private[this] var cachedDateString: String = _

  protected val logger = getLogger

  /** Handle the given request. Note: Handle implementations fork into user ExecutionContext Returns
    * the cleanup action along with the drain action
    */
  def handle(
      channel: Channel,
      request: HttpRequest,
      dateString: String): Resource[F, DefaultHttpResponse]

  override def channelRead(ctx: ChannelHandlerContext, msg: Object): Unit = {
    logger.trace(s"channelRead: ctx = $ctx, msg = $msg")
    val newTick: Long = System.currentTimeMillis() / 1000
    if (cachedDate < newTick) {
      cachedDateString = RFC7231InstantFormatter.format(Instant.ofEpochSecond(newTick))
      cachedDate = newTick
    }

    msg match {
      case req: HttpRequest =>
        requestsInFlight.incrementAndGet()
        val p: Promise[(HttpResponse, F[Unit])] =
          Promise[(HttpResponse, F[Unit])]()

        val reqAndCleanup = handle(ctx.channel(), req, cachedDateString).allocated
        // Start execution of the handler.
        disp.unsafeRunAndForget(reqAndCleanup.attempt.flatMap {
          case Right(result) => F.delay(p.success(result))
          case Left(err) => F.delay(p.failure(err))
        })
        // This attaches all writes sequentially using
        // LastResponseSent as a queue. `trampoline` ensures we do not
        // CTX switch the writes.
        lastResponseSent = lastResponseSent.flatMap[Unit] { _ =>
          p.future
            .map[Unit] { case (response, cleanup) =>
              if (requestsInFlight.decrementAndGet() == 0)
                // Since we've now gone down to zero, we need to issue a
                // read, in case we ignored an earlier read complete
                ctx.read()
              ctx
                .writeAndFlush(response)
                .addListener((_: ChannelFuture) => disp.unsafeRunAndForget(cleanup))
              ()
            }(Trampoline)
            .recover[Unit] { case NonFatal(e) =>
              logger.warn(e)("Error caught during write action")
              sendSimpleErrorResponse(ctx, HttpResponseStatus.SERVICE_UNAVAILABLE); ()
            }(Trampoline)
        }(Trampoline)
      case LastHttpContent.EMPTY_LAST_CONTENT =>
        // These are empty trailers... what do do???
        ()
      case msg =>
        logger.error(s"Invalid message type received, ${msg.getClass}")
        throw InvalidMessageException
    }
  }

  override def channelReadComplete(ctx: ChannelHandlerContext): Unit = {
    logger.trace(s"channelReadComplete: ctx = $ctx")

    // The normal response to read complete is to issue another read,
    // but we only want to do that if there are no requests in flight,
    // this will effectively limit the number of in flight requests that
    // we'll handle by pushing back on the TCP stream, but it also ensures
    // we don't get in the way of the request body reactive streams,
    // which will be using channel read complete and read to implement
    // their own back pressure
    if (requestsInFlight.get() == 0) {
      ctx.read(); ()
    } else {
      // otherwise forward it, so that any handler publishers downstream
      // can handle it
      ctx.fireChannelReadComplete(); ()
    }
  }

  @SuppressWarnings(Array("deprecation"))
  override def exceptionCaught(ctx: ChannelHandlerContext, cause: Throwable): Unit =
    cause match {
      // IO exceptions happen all the time, it usually just means that the client has closed the connection before fully
      // sending/receiving the response.
      case e: IOException =>
        logger.trace(e)("Benign IO exception caught in Netty")
        ctx.channel().close(); ()
      case e: TooLongFrameException =>
        logger.warn(e)("Handling TooLongFrameException")
        sendSimpleErrorResponse(ctx, HttpResponseStatus.REQUEST_URI_TOO_LONG); ()

      case InvalidMessageException =>
        sendSimpleErrorResponse(ctx, HttpResponseStatus.INTERNAL_SERVER_ERROR); ()
      case e =>
        logger.error(e)("Exception caught in Netty")
        ctx.channel().close(); ()
    }

  override def channelActive(ctx: ChannelHandlerContext): Unit = {
    // AUTO_READ is off, so need to do the first read explicitly.
    // this method is called when the channel is registered with the event loop,
    // so ctx.read is automatically safe here w/o needing an isRegistered().
    ctx.read(); ()
  }

  override def userEventTriggered(ctx: ChannelHandlerContext, evt: scala.Any): Unit =
    evt match {
      case _: IdleStateEvent if ctx.channel().isOpen =>
        logger.trace(s"Closing connection due to idle timeout")
        ctx.close(); ()
      case _ => super.userEventTriggered(ctx, evt)
    }

  private def sendSimpleErrorResponse(
      ctx: ChannelHandlerContext,
      status: HttpResponseStatus): ChannelFuture = {
    val response = new DefaultHttpResponse(HttpVersion.HTTP_1_1, status)
    response.headers().set(HttpHeaderNames.CONNECTION, "close")
    response.headers().set(HttpHeaderNames.CONTENT_LENGTH, "0")
    val f = ctx.channel().write(response)
    f.addListener(ChannelFutureListener.CLOSE)
    f
  }
}

object Http4sNettyHandler {
  private[netty] case object InvalidMessageException extends Exception with NoStackTrace

  private class WebsocketHandler[F[_]](
      appFn: WebSocketBuilder2[F] => HttpApp[F],
      key: Key[WebSocketContext[F]],
      serviceErrorHandler: ServiceErrorHandler[F],
      maxWSPayloadLength: Int,
      dispatcher: Dispatcher[F]
  )(implicit
      F: Async[F],
      D: Defer[F]
  ) extends Http4sNettyHandler[F](dispatcher) {

    private[this] val converter: ServerNettyModelConversion[F] =
      new ServerNettyModelConversion[F](dispatcher)

    override def handle(
        channel: Channel,
        request: HttpRequest,
        dateString: String
    ): Resource[F, DefaultHttpResponse] = {
      val app = appFn(WebSocketBuilder2[F](key))
      logger.trace("Http request received by netty: " + request)
      converter
        .fromNettyRequest(channel, request)
        .evalMap { req =>
          D
            .defer(app(req))
            .recoverWith(serviceErrorHandler(req))
            .flatMap(
              converter.toNettyResponseWithWebsocket(key, req, _, dateString, maxWSPayloadLength))
        }
    }
  }

  def websocket[F[_]: Async](
      app: WebSocketBuilder2[F] => HttpApp[F],
      key: Key[WebSocketContext[F]],
      serviceErrorHandler: ServiceErrorHandler[F],
      maxWSPayloadLength: Int,
      dispatcher: Dispatcher[F]
  ): Http4sNettyHandler[F] =
    new WebsocketHandler[F](app, key, serviceErrorHandler, maxWSPayloadLength, dispatcher)
}<|MERGE_RESOLUTION|>--- conflicted
+++ resolved
@@ -17,11 +17,8 @@
 import org.http4s.HttpApp
 import org.http4s.server.ServiceErrorHandler
 import org.http4s.netty.server.internal.Trampoline
-<<<<<<< HEAD
-=======
-import org.http4s.server.websocket.WebSocketBuilder2
+import org.http4s.server.websocket.WebSocketBuilder
 import org.http4s.websocket.WebSocketContext
->>>>>>> 7c177a72
 import org.log4s.getLogger
 import org.typelevel.vault.Key
 
@@ -201,7 +198,7 @@
   private[netty] case object InvalidMessageException extends Exception with NoStackTrace
 
   private class WebsocketHandler[F[_]](
-      appFn: WebSocketBuilder2[F] => HttpApp[F],
+      appFn: WebSocketBuilder[F] => HttpApp[F],
       key: Key[WebSocketContext[F]],
       serviceErrorHandler: ServiceErrorHandler[F],
       maxWSPayloadLength: Int,
@@ -219,7 +216,7 @@
         request: HttpRequest,
         dateString: String
     ): Resource[F, DefaultHttpResponse] = {
-      val app = appFn(WebSocketBuilder2[F](key))
+      val app = appFn(WebSocketBuilder[F](key))
       logger.trace("Http request received by netty: " + request)
       converter
         .fromNettyRequest(channel, request)
@@ -234,7 +231,7 @@
   }
 
   def websocket[F[_]: Async](
-      app: WebSocketBuilder2[F] => HttpApp[F],
+      app: WebSocketBuilder[F] => HttpApp[F],
       key: Key[WebSocketContext[F]],
       serviceErrorHandler: ServiceErrorHandler[F],
       maxWSPayloadLength: Int,
