--- conflicted
+++ resolved
@@ -137,7 +137,6 @@
         // CTX switch the writes.
         lastResponseSent = lastResponseSent.flatMap[Unit] { _ =>
           p.future
-<<<<<<< HEAD
             .transform {
               case Success((response, cleanup)) =>
                 if (requestsInFlight.decrementAndGet() == 0)
@@ -161,29 +160,9 @@
 
               case Failure(e) => // fatal: just let it go.
                 Failure(e)
-            }(Trampoline)
-        }(Trampoline)
-=======
-            .map[Unit] { case (response, cleanup) =>
-              if (requestsInFlight.decrementAndGet() == 0) {
-                // Since we've now gone down to zero, we need to issue a
-                // read, in case we ignored an earlier read complete
-                ctx.read()
-              }
-              void {
-                ctx
-                  .writeAndFlush(response)
-                  .addListener((_: ChannelFuture) => disp.unsafeRunAndForget(cleanup))
-              }
-            }(eventLoopContext)
-            .recover[Unit] { case NonFatal(e) =>
-              logger.warn(e)("Error caught during write action")
-              void {
-                sendSimpleErrorResponse(ctx, HttpResponseStatus.SERVICE_UNAVAILABLE)
-              }
             }(eventLoopContext)
         }(eventLoopContext)
->>>>>>> d5403270
+
       case LastHttpContent.EMPTY_LAST_CONTENT =>
         // These are empty trailers... what do do???
         ()
