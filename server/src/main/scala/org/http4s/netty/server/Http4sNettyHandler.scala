/*
 * Copyright 2020 http4s.org
 *
 * Licensed under the Apache License, Version 2.0 (the "License");
 * you may not use this file except in compliance with the License.
 * You may obtain a copy of the License at
 *
 *     http://www.apache.org/licenses/LICENSE-2.0
 *
 * Unless required by applicable law or agreed to in writing, software
 * distributed under the License is distributed on an "AS IS" BASIS,
 * WITHOUT WARRANTIES OR CONDITIONS OF ANY KIND, either express or implied.
 * See the License for the specific language governing permissions and
 * limitations under the License.
 */

package org.http4s.netty
package server

import cats.Defer
import cats.effect.Async
import cats.effect.Resource
import cats.effect.std.Dispatcher
import cats.syntax.all._
import io.netty.channel.ChannelInboundHandlerAdapter
import io.netty.channel._
import io.netty.handler.codec.TooLongFrameException
import io.netty.handler.codec.http._
import io.netty.handler.timeout.IdleStateEvent
import org.http4s.HttpApp
import org.http4s.netty.server.Http4sNettyHandler.RFC7231InstantFormatter
import org.http4s.server.ServiceErrorHandler
import org.http4s.server.websocket.WebSocketBuilder
import org.log4s.getLogger

import java.io.IOException
import java.time.Instant
import java.time.ZoneId
import java.time.format.DateTimeFormatter
import java.util.Locale
import scala.collection.mutable.{Queue => MutableQueue}
import scala.concurrent.ExecutionContext
import scala.concurrent.Future
import scala.util.Failure
import scala.util.Success
import scala.util.control.NoStackTrace
import scala.util.control.NonFatal

/** Netty request handler
  *
  * Adapted from PlayRequestHandler.scala in
  * https://github.com/playframework/playframework/blob/master/framework/src/play-netty-server
  *
  * Variables inside this handler are essentially local to a thread in the
  * MultithreadedEventLoopGroup, as they are not mutated anywhere else.
  *
  * A note about "lastResponseSent" to help understand: By reassigning the variable with a `flatMap`
  * (which doesn't require synchronization at all, since you can consider this handler essentially
  * single threaded), this means that, we can run the `handle` action asynchronously by forking it
  * into a thread in `handle`, all the while ensuring in-order writes for the handler thread by
  * attaching the callback using `flatMap`. This ensures we can schedule more work asynchronously by
  * streaming `lastResponseSent` like a FIFO asynchronous queue.
  *
  * P.s this class was named `MikuHandler`. Record of this will exist honor of the fallen glorious
  * module name `http4s-miku`, slain by a bolt of lightning thrown by Zeus during a battle of module
  * naming.
  */
private[netty] abstract class Http4sNettyHandler[F[_]](disp: Dispatcher[F])(implicit
    F: Async[F]
) extends ChannelInboundHandlerAdapter {
  import Http4sNettyHandler.InvalidMessageException

  // By using the Netty event loop assigned to this channel we get two benefits:
  //  1. We can avoid the necessary hopping around of threads since Netty pipelines will
  //     only pass events up and down from within the event loop to which it is assigned.
  //     That means calls to ctx.read(), and ct.write(..), would have to be trampolined otherwise.
  //  2. We get serialization of execution: the EventLoop is a serial execution queue so
  //     we can rest easy knowing that no two events will be executed in parallel.
  private[this] var eventLoopContext: ExecutionContext = _

  // This is used essentially as a queue, each incoming request attaches callbacks to this
  // and replaces it to ensure that responses are written out in the same order that they came
  // in.
  private[this] var lastResponseSent: Future[Unit] = Future.unit

  // We keep track of the cancellation tokens for all the requests in flight. This gives us
  // observability into the number of requests in flight and the ability to cancel them all
  // if the connection gets closed.
  private[this] val pendingResponses = MutableQueue.empty[() => Future[Unit]]

  // Compute the formatted date string only once per second, and cache the result.
  // This should help microscopically under load.
  private[this] var cachedDate: Long = Long.MinValue
  private[this] var cachedDateString: String = _

  protected val logger = getLogger

  /** Handle the given request. Note: Handle implementations fork into user ExecutionContext Returns
    * the cleanup action along with the drain action
    */
  def handle(
      channel: Channel,
      request: HttpRequest,
      dateString: String): Resource[F, DefaultHttpResponse]

  override def channelRead(ctx: ChannelHandlerContext, msg: Object): Unit = {
    logger.trace(s"channelRead: ctx = $ctx, msg = $msg")
    val newTick = System.currentTimeMillis() / 1000
    if (cachedDate < newTick) {
      cachedDateString = RFC7231InstantFormatter.format(Instant.ofEpochSecond(newTick))
      cachedDate = newTick
    }

    msg match {
      case req: HttpRequest =>
        val reqAndCleanup = handle(ctx.channel(), req, cachedDateString).allocated
        // Start execution of the handler.

        val (f, cancelRequest) = disp.unsafeToFutureCancelable(reqAndCleanup)
        pendingResponses.enqueue(cancelRequest)

        // This attaches all writes sequentially using
        // LastResponseSent as a queue. `eventLoopContext` ensures we do not
        // CTX switch the writes.
        lastResponseSent = lastResponseSent.flatMap[Unit] { _ =>
          f.transform {
            case Success((response, cleanup)) =>
              pendingResponses.dequeue()
              if (pendingResponses.isEmpty)
                // Since we've now gone down to zero, we need to issue a
                // read, in case we ignored an earlier read complete
                ctx.read()
              void {
                ctx
                  .writeAndFlush(response)
                  .addListener((_: ChannelFuture) => disp.unsafeRunAndForget(cleanup))
              }
              Success(())

            case Failure(NonFatal(e)) =>
              logger.warn(e)(
                "Error caught during service handling. Check the configured ServiceErrorHandler.")
              void {
                sendSimpleErrorResponse(ctx, HttpResponseStatus.INTERNAL_SERVER_ERROR)
              }
              Failure(e)

            case Failure(e) => // fatal: just let it go.
              Failure(e)
          }(eventLoopContext)
        }(eventLoopContext)

      case LastHttpContent.EMPTY_LAST_CONTENT =>
        // These are empty trailers... what do do???
        ()
      case msg =>
        logger.error(s"Invalid message type received, ${msg.getClass}")
        throw InvalidMessageException
    }
  }

  override def channelReadComplete(ctx: ChannelHandlerContext): Unit = void {
    logger.trace(s"channelReadComplete: ctx = $ctx")

    // The normal response to read complete is to issue another read,
    // but we only want to do that if there are no requests in flight,
    // this will effectively limit the number of in flight requests that
    // we'll handle by pushing back on the TCP stream, but it also ensures
    // we don't get in the way of the request body reactive streams,
    // which will be using channel read complete and read to implement
    // their own back pressure
    if (pendingResponses.isEmpty) {
      ctx.read()
    } else {
      // otherwise forward it, so that any handler publishers downstream
      // can handle it
      ctx.fireChannelReadComplete()
    }
  }

  @SuppressWarnings(Array("deprecation"))
  override def exceptionCaught(ctx: ChannelHandlerContext, cause: Throwable): Unit = void {
    cause match {
      // IO exceptions happen all the time, it usually just means that the client has closed the connection before fully
      // sending/receiving the response.
      case e: IOException =>
        logger.trace(e)("Benign IO exception caught in Netty")
        ctx.channel().close()
      case e: TooLongFrameException =>
        logger.warn(e)("Handling TooLongFrameException")
        sendSimpleErrorResponse(ctx, HttpResponseStatus.REQUEST_URI_TOO_LONG)
      case InvalidMessageException =>
        sendSimpleErrorResponse(ctx, HttpResponseStatus.INTERNAL_SERVER_ERROR)
      case e =>
        logger.error(e)("Exception caught in Netty")
        ctx.channel().close()
    }
  }

  override def handlerAdded(ctx: ChannelHandlerContext): Unit =
    if (ctx.channel.isActive) {
      initHandler(ctx)
    }

  override def channelActive(ctx: ChannelHandlerContext): Unit = initHandler(ctx)

  override def userEventTriggered(ctx: ChannelHandlerContext, evt: scala.Any): Unit = void {
    evt match {
      case _: IdleStateEvent if ctx.channel().isOpen =>
        logger.trace(s"Closing connection due to idle timeout")
        ctx.close();
      case _ => super.userEventTriggered(ctx, evt)
    }
  }

  private[this] def initHandler(ctx: ChannelHandlerContext): Unit =
    // Guard against double initialization. It shouldn't matter, but might as well be safe.
    if (eventLoopContext == null) void {
      // Initialize our ExecutionContext
      eventLoopContext = ExecutionContext.fromExecutor(ctx.channel.eventLoop)

      // When the channel closes we want to cancel any pending dispatches.
      // Since the listener will be executed from the channels EventLoop everything is thread safe.
      ctx.channel.closeFuture.addListener { (_: ChannelFuture) =>
        logger.debug(
          s"Http channel to ${ctx.channel.remoteAddress} closed. Cancelling ${pendingResponses.length} responses.")
        pendingResponses.foreach(_.apply())
      }

      // AUTO_READ is off, so need to do the first read explicitly.
      // this method is called when the channel is registered with the event loop,
      // so ctx.read is automatically safe here w/o needing an isRegistered().
      ctx.read()
    }

  private[this] def sendSimpleErrorResponse(
      ctx: ChannelHandlerContext,
      status: HttpResponseStatus): ChannelFuture = {
    val response = new DefaultFullHttpResponse(HttpVersion.HTTP_1_1, status)
    response.headers().set(HttpHeaderNames.CONNECTION, "close")
    response.headers().set(HttpHeaderNames.CONTENT_LENGTH, "0")
    ctx
      .writeAndFlush(response)
      .addListener(ChannelFutureListener.CLOSE)
  }
}

object Http4sNettyHandler {

  // `DateTimeFormatter` is immutable and thread safe, so we can share it.
  private val RFC7231InstantFormatter =
    DateTimeFormatter
      .ofPattern("EEE, dd MMM yyyy HH:mm:ss zzz")
      .withLocale(Locale.US)
      .withZone(ZoneId.of("GMT"))

  private[netty] case object InvalidMessageException extends Exception with NoStackTrace

  private class WebsocketHandler[F[_]](
      appFn: WebSocketBuilder[F] => HttpApp[F],
      serviceErrorHandler: ServiceErrorHandler[F],
      maxWSPayloadLength: Int,
      dispatcher: Dispatcher[F]
  )(implicit
      F: Async[F],
      D: Defer[F]
  ) extends Http4sNettyHandler[F](dispatcher) {

    private[this] val converter: ServerNettyModelConversion[F] = new ServerNettyModelConversion[F]

    override def handle(
        channel: Channel,
        request: HttpRequest,
        dateString: String
    ): Resource[F, DefaultHttpResponse] =
<<<<<<< HEAD
      Resource.eval(WebSocketBuilder[F]).flatMap { b =>
        val app = appFn(b)
=======
      Resource.eval(WebSocketBuilder2[F]).flatMap { b =>
        val app = appFn(b).run
>>>>>>> b9b74d8f
        logger.trace("Http request received by netty: " + request)
        converter
          .fromNettyRequest(channel, request)
          .flatMap { req =>
            Resource
              .eval(D.defer(app(req)).recoverWith(serviceErrorHandler(req)))
              .flatMap(
                converter.toNettyResponseWithWebsocket(
                  b.webSocketKey,
                  req,
                  _,
                  dateString,
                  maxWSPayloadLength))
          }
      }
  }

  def websocket[F[_]: Async](
      app: WebSocketBuilder[F] => HttpApp[F],
      serviceErrorHandler: ServiceErrorHandler[F],
      maxWSPayloadLength: Int,
      dispatcher: Dispatcher[F]
  ): Http4sNettyHandler[F] =
    new WebsocketHandler[F](app, serviceErrorHandler, maxWSPayloadLength, dispatcher)
}<|MERGE_RESOLUTION|>--- conflicted
+++ resolved
@@ -273,13 +273,8 @@
         request: HttpRequest,
         dateString: String
     ): Resource[F, DefaultHttpResponse] =
-<<<<<<< HEAD
       Resource.eval(WebSocketBuilder[F]).flatMap { b =>
-        val app = appFn(b)
-=======
-      Resource.eval(WebSocketBuilder2[F]).flatMap { b =>
         val app = appFn(b).run
->>>>>>> b9b74d8f
         logger.trace("Http request received by netty: " + request)
         converter
           .fromNettyRequest(channel, request)
