--- conflicted
+++ resolved
@@ -26,10 +26,7 @@
   HttpResponseStatus,
   HttpVersion
 }
-<<<<<<< HEAD
-=======
 import org.http4s.internal.tls._
->>>>>>> f89db8f4
 
 import javax.net.ssl.SSLEngine
 import org.http4s.{Header, Request, Response, HttpVersion => HV}
