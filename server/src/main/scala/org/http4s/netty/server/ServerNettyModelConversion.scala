package org.http4s.netty.server

import cats.effect.std.Dispatcher
import cats.implicits._
<<<<<<< HEAD
import cats.effect.Async
import cats.effect.kernel.Sync
=======
import cats.effect.{ConcurrentEffect, Sync}
>>>>>>> 7a5b144b
import com.typesafe.netty.http.DefaultWebSocketHttpResponse
import fs2.Pipe
import fs2.interop.reactivestreams._
import org.typelevel.vault.Vault
import io.netty.buffer.Unpooled
import io.netty.channel.Channel
import io.netty.handler.codec.http.websocketx.{
  BinaryWebSocketFrame,
  CloseWebSocketFrame,
  ContinuationWebSocketFrame,
  PingWebSocketFrame,
  PongWebSocketFrame,
  TextWebSocketFrame,
  WebSocketFrame => WSFrame,
  WebSocketServerHandshakerFactory
}
import io.netty.handler.codec.http.{
  DefaultHttpResponse,
  HttpHeaders,
  HttpResponseStatus,
  HttpVersion
}
import org.http4s.internal.tls._

import javax.net.ssl.SSLEngine
import org.http4s.{Header, HttpVersion => HV, Request, Response}
import org.http4s.netty.NettyModelConversion
import org.http4s.server.{SecureSession, ServerRequestKeys}
import org.http4s.websocket.{
  WebSocketCombinedPipe,
  WebSocketContext,
  WebSocketFrame,
  WebSocketSeparatePipe
}
import org.http4s.websocket.WebSocketFrame._
import org.reactivestreams.{Processor, Subscriber, Subscription}
import scodec.bits.ByteVector

final class ServerNettyModelConversion[F[_]](disp: Dispatcher[F])(implicit F: Async[F])
    extends NettyModelConversion[F](disp) {
  override protected def requestAttributes(
      optionalSslEngine: Option[SSLEngine],
      channel: Channel): Vault =
    super
      .requestAttributes(optionalSslEngine, channel)
      .insert(
        ServerRequestKeys.SecureSession,
        //Create SSLSession object only for https requests and if current SSL session is not empty. Here, each
        //condition is checked inside a "flatMap" to handle possible "null" values
        optionalSslEngine
          .flatMap(engine => Option(engine.getSession))
          .flatMap { session =>
            (
              Option(session.getId).map(ByteVector(_).toHex),
              Option(session.getCipherSuite),
              Option(session.getCipherSuite).map(deduceKeyLength),
              Option(getCertChain(session))
            ).mapN(SecureSession.apply)
          }
      )

  /** Create a Netty response from the result */
  def toNettyResponseWithWebsocket(
      httpRequest: Request[F],
      httpResponse: Response[F],
      dateString: String,
      maxPayloadLength: Int
  ): F[DefaultHttpResponse] = {
    //Http version is 1.0. We can assume it's most likely not.
    var minorIs0 = false
    val httpVersion: HttpVersion =
      if (httpRequest.httpVersion == HV.`HTTP/1.1`)
        HttpVersion.HTTP_1_1
      else if (httpRequest.httpVersion == HV.`HTTP/1.0`) {
        minorIs0 = true
        HttpVersion.HTTP_1_0
      } else
        HttpVersion.valueOf(httpRequest.httpVersion.toString)

    httpResponse.attributes.lookup(org.http4s.server.websocket.websocketKey[F]) match {
      case Some(wsContext) if !minorIs0 =>
        toWSResponse(
          httpRequest,
          httpResponse,
          httpVersion,
          wsContext,
          dateString,
          maxPayloadLength)
      case _ =>
        F.pure(toNonWSResponse(httpRequest, httpResponse, httpVersion, dateString, minorIs0))
    }
  }

  /** Render a websocket response, or if the handshake fails eventually, an error Note: This
    * function is only invoked for http 1.1, as websockets aren't supported for http 1.0.
    *
    * @param httpRequest
    *   The incoming request
    * @param httpResponse
    *   The outgoing http4s reponse
    * @param httpVersion
    *   The calculated netty http version
    * @param wsContext
    *   the websocket context
    * @param dateString
    * @return
    */
  private[this] def toWSResponse(
      httpRequest: Request[F],
      httpResponse: Response[F],
      httpVersion: HttpVersion,
      wsContext: WebSocketContext[F],
      dateString: String,
      maxPayloadLength: Int
  ): F[DefaultHttpResponse] =
    if (httpRequest.headers.headers.exists(h =>
        h.name.toString.equalsIgnoreCase("Upgrade") && h.value.equalsIgnoreCase("websocket"))) {
      val wsProtocol = if (httpRequest.isSecure.exists(identity)) "wss" else "ws"
      val wsUrl = s"$wsProtocol://${httpRequest.serverAddr}${httpRequest.pathInfo}"
      val factory = new WebSocketServerHandshakerFactory(wsUrl, "*", true, maxPayloadLength)
<<<<<<< HEAD

=======
>>>>>>> 7a5b144b
      val receiveSend: Pipe[F, WebSocketFrame, WSFrame] =
        wsContext.webSocket match {
          case WebSocketSeparatePipe(send, receive, _) =>
            incoming =>
              send
                .concurrently(
                  incoming.through(receive).drain
                )
                .map(wsbitsToNetty) //We don't need to terminate if the send stream terminates.
          case WebSocketCombinedPipe(receiveSend, _) =>
            stream => receiveSend(stream).map(wsbitsToNetty)
        }

<<<<<<< HEAD
      StreamSubscriber[F, WebSocketFrame](disp).flatMap { subscriber =>
=======
      StreamSubscriber[F, WebSocketFrame].flatMap { subscriber =>
>>>>>>> 7a5b144b
        F.delay {
          val processor = new Processor[WSFrame, WSFrame] {
            def onError(t: Throwable): Unit = subscriber.onError(t)

            def onComplete(): Unit = subscriber.onComplete()

            def onNext(t: WSFrame): Unit = subscriber.onNext(nettyWsToHttp4s(t))

            def onSubscribe(s: Subscription): Unit = subscriber.onSubscribe(s)

            def subscribe(s: Subscriber[_ >: WSFrame]): Unit =
<<<<<<< HEAD
              StreamUnicastPublisher(
                subscriber
                  .stream(Sync[F].unit)
                  .through(receiveSend)
                  .onFinalizeWeak(wsContext.webSocket.onClose),
                disp)
=======
              subscriber
                .stream(Sync[F].unit)
                .through(receiveSend)
                .onFinalizeWeak(wsContext.webSocket.onClose)
                .toUnicastPublisher
>>>>>>> 7a5b144b
                .subscribe(s)
          }
          val resp: DefaultHttpResponse =
            new DefaultWebSocketHttpResponse(httpVersion, HttpResponseStatus.OK, processor, factory)
          wsContext.headers.foreach(appendAllToNetty(_, resp.headers()))
          resp
        }.handleErrorWith(_ =>
          wsContext.failureResponse.map(
            toNonWSResponse(httpRequest, _, httpVersion, dateString, true)))
      }
    } else
      F.pure(toNonWSResponse(httpRequest, httpResponse, httpVersion, dateString, true))

  private[this] def appendAllToNetty(header: Header.Raw, nettyHeaders: HttpHeaders) = {
    nettyHeaders.add(header.name.toString, header.value)
    ()
  }

  private[this] def wsbitsToNetty(w: WebSocketFrame): WSFrame =
    w match {
      case Text(str, last) => new TextWebSocketFrame(last, 0, str)
      case Binary(data, last) =>
        new BinaryWebSocketFrame(last, 0, Unpooled.wrappedBuffer(data.toArray))
      case Ping(data) => new PingWebSocketFrame(Unpooled.wrappedBuffer(data.toArray))
      case Pong(data) => new PongWebSocketFrame(Unpooled.wrappedBuffer(data.toArray))
      case Continuation(data, last) =>
        new ContinuationWebSocketFrame(last, 0, Unpooled.wrappedBuffer(data.toArray))
      case Close(data) => new CloseWebSocketFrame(true, 0, Unpooled.wrappedBuffer(data.toArray))
      case _ => new CloseWebSocketFrame(true, 0)
    }

  private[this] def nettyWsToHttp4s(w: WSFrame): WebSocketFrame =
    w match {
      case c: TextWebSocketFrame => Text(ByteVector(bytebufToArray(c.content())), c.isFinalFragment)
      case c: BinaryWebSocketFrame =>
        Binary(ByteVector(bytebufToArray(c.content())), c.isFinalFragment)
      case c: PingWebSocketFrame => Ping(ByteVector(bytebufToArray(c.content())))
      case c: PongWebSocketFrame => Pong(ByteVector(bytebufToArray(c.content())))
      case c: ContinuationWebSocketFrame =>
        Continuation(ByteVector(bytebufToArray(c.content())), c.isFinalFragment)
      case c: CloseWebSocketFrame => Close(ByteVector(bytebufToArray(c.content())))
      case _ => Close(1000, "unknown ws packet").toOption.get
    }
}<|MERGE_RESOLUTION|>--- conflicted
+++ resolved
@@ -2,12 +2,8 @@
 
 import cats.effect.std.Dispatcher
 import cats.implicits._
-<<<<<<< HEAD
 import cats.effect.Async
 import cats.effect.kernel.Sync
-=======
-import cats.effect.{ConcurrentEffect, Sync}
->>>>>>> 7a5b144b
 import com.typesafe.netty.http.DefaultWebSocketHttpResponse
 import fs2.Pipe
 import fs2.interop.reactivestreams._
@@ -128,10 +124,7 @@
       val wsProtocol = if (httpRequest.isSecure.exists(identity)) "wss" else "ws"
       val wsUrl = s"$wsProtocol://${httpRequest.serverAddr}${httpRequest.pathInfo}"
       val factory = new WebSocketServerHandshakerFactory(wsUrl, "*", true, maxPayloadLength)
-<<<<<<< HEAD
-
-=======
->>>>>>> 7a5b144b
+
       val receiveSend: Pipe[F, WebSocketFrame, WSFrame] =
         wsContext.webSocket match {
           case WebSocketSeparatePipe(send, receive, _) =>
@@ -145,11 +138,7 @@
             stream => receiveSend(stream).map(wsbitsToNetty)
         }
 
-<<<<<<< HEAD
       StreamSubscriber[F, WebSocketFrame](disp).flatMap { subscriber =>
-=======
-      StreamSubscriber[F, WebSocketFrame].flatMap { subscriber =>
->>>>>>> 7a5b144b
         F.delay {
           val processor = new Processor[WSFrame, WSFrame] {
             def onError(t: Throwable): Unit = subscriber.onError(t)
@@ -161,20 +150,12 @@
             def onSubscribe(s: Subscription): Unit = subscriber.onSubscribe(s)
 
             def subscribe(s: Subscriber[_ >: WSFrame]): Unit =
-<<<<<<< HEAD
               StreamUnicastPublisher(
                 subscriber
                   .stream(Sync[F].unit)
                   .through(receiveSend)
                   .onFinalizeWeak(wsContext.webSocket.onClose),
                 disp)
-=======
-              subscriber
-                .stream(Sync[F].unit)
-                .through(receiveSend)
-                .onFinalizeWeak(wsContext.webSocket.onClose)
-                .toUnicastPublisher
->>>>>>> 7a5b144b
                 .subscribe(s)
           }
           val resp: DefaultHttpResponse =
