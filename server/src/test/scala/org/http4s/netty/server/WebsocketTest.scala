package org.http4s.netty.server

import java.net.http.HttpClient
<<<<<<< HEAD
import cats.effect.IO
import org.http4s.client.websocket._
=======
import cats.effect.{IO, Resource}
import cats.effect.std.Queue
>>>>>>> 0061c0d6

import javax.net.ssl.SSLContext
import org.http4s.jdkhttpclient.JdkWSClient
import org.http4s.{HttpRoutes, Uri}
import org.http4s.implicits._
import org.http4s.dsl.io._
<<<<<<< HEAD
import org.http4s.server.websocket.WebSocketBuilder

class WebsocketTest extends IOSuite {
  def echoRoutes(ws: WebSocketBuilder[IO]): HttpRoutes[IO] = HttpRoutes.of[IO] {
    case _ -> Root / "ws" =>
      ws.build(identity)
  }
=======
import org.http4s.server.websocket.WebSocketBuilder2
import org.http4s.websocket.WebSocketFrame

class WebsocketTest extends IOSuite {
  def echoRoutes(ws: WebSocketBuilder2[IO], queue: Queue[IO, WebSocketFrame]): HttpRoutes[IO] =
    HttpRoutes.of[IO] { case _ -> Root / "ws" =>
      ws.build(
        fs2.Stream.fromQueueUnterminated(queue, 2),
        _.evalMap(frame =>
          queue.offer(frame).flatMap(_ => queue.offer(WebSocketFrame.Close(1000).toOption.get))))
    }
>>>>>>> 0061c0d6

  val server = resourceFixture(
    for {
      queue <- Resource.eval(Queue.bounded[IO, WebSocketFrame](2))
      netty <- NettyServerBuilder[IO]
        .withHttpWebSocketApp(echoRoutes(_, queue).orNotFound)
        .withoutBanner
        .bindAny()
        .resource
    } yield netty,
    "server"
  )

  val sslContext: SSLContext = SslServerTest.sslContext
  val tlsServer = resourceFixture(
    for {
      queue <- Resource.eval(Queue.bounded[IO, WebSocketFrame](2))
      netty <- SslServerTest.sslServer(echoRoutes(_, queue), sslContext).resource
    } yield netty,
    "tls-server"
  )

  private def runTest(client: HttpClient, wsUrl: Uri, text: WSFrame.Text) =
    JdkWSClient[IO](client).use {
      _.connectHighLevel(WSRequest(wsUrl)).use { highlevel =>
<<<<<<< HEAD
        highlevel.send(text) *> highlevel.closeFrame.get *>
=======
        highlevel.send(text) *>
>>>>>>> 0061c0d6
          highlevel.receiveStream.compile.toList
            .map(list => assertEquals(list, List(text)))
      }
    }

  test("Websocket tests".ignore) {
    val s = server()
    val wsUrl = s.baseUri.copy(Some(Uri.Scheme.unsafeFromString("ws"))) / "ws"

    runTest(HttpClient.newHttpClient(), wsUrl, WSFrame.Text("Hello"))
  }

  test("Websocket TLS tests".ignore) {
    val s = tlsServer()
    val wsUrl = s.baseUri.copy(Some(Uri.Scheme.unsafeFromString("wss"))) / "ws"
    runTest(HttpClient.newBuilder().sslContext(sslContext).build(), wsUrl, WSFrame.Text("Hello"))
  }
}<|MERGE_RESOLUTION|>--- conflicted
+++ resolved
@@ -1,40 +1,26 @@
 package org.http4s.netty.server
 
 import java.net.http.HttpClient
-<<<<<<< HEAD
-import cats.effect.IO
-import org.http4s.client.websocket._
-=======
 import cats.effect.{IO, Resource}
 import cats.effect.std.Queue
->>>>>>> 0061c0d6
+import org.http4s.client.websocket._
 
 import javax.net.ssl.SSLContext
 import org.http4s.jdkhttpclient.JdkWSClient
 import org.http4s.{HttpRoutes, Uri}
 import org.http4s.implicits._
 import org.http4s.dsl.io._
-<<<<<<< HEAD
 import org.http4s.server.websocket.WebSocketBuilder
-
-class WebsocketTest extends IOSuite {
-  def echoRoutes(ws: WebSocketBuilder[IO]): HttpRoutes[IO] = HttpRoutes.of[IO] {
-    case _ -> Root / "ws" =>
-      ws.build(identity)
-  }
-=======
-import org.http4s.server.websocket.WebSocketBuilder2
 import org.http4s.websocket.WebSocketFrame
 
 class WebsocketTest extends IOSuite {
-  def echoRoutes(ws: WebSocketBuilder2[IO], queue: Queue[IO, WebSocketFrame]): HttpRoutes[IO] =
+  def echoRoutes(ws: WebSocketBuilder[IO], queue: Queue[IO, WebSocketFrame]): HttpRoutes[IO] =
     HttpRoutes.of[IO] { case _ -> Root / "ws" =>
       ws.build(
         fs2.Stream.fromQueueUnterminated(queue, 2),
         _.evalMap(frame =>
           queue.offer(frame).flatMap(_ => queue.offer(WebSocketFrame.Close(1000).toOption.get))))
     }
->>>>>>> 0061c0d6
 
   val server = resourceFixture(
     for {
@@ -60,24 +46,20 @@
   private def runTest(client: HttpClient, wsUrl: Uri, text: WSFrame.Text) =
     JdkWSClient[IO](client).use {
       _.connectHighLevel(WSRequest(wsUrl)).use { highlevel =>
-<<<<<<< HEAD
-        highlevel.send(text) *> highlevel.closeFrame.get *>
-=======
         highlevel.send(text) *>
->>>>>>> 0061c0d6
           highlevel.receiveStream.compile.toList
             .map(list => assertEquals(list, List(text)))
       }
     }
 
-  test("Websocket tests".ignore) {
+  test("Websocket tests") {
     val s = server()
     val wsUrl = s.baseUri.copy(Some(Uri.Scheme.unsafeFromString("ws"))) / "ws"
 
     runTest(HttpClient.newHttpClient(), wsUrl, WSFrame.Text("Hello"))
   }
 
-  test("Websocket TLS tests".ignore) {
+  test("Websocket TLS tests") {
     val s = tlsServer()
     val wsUrl = s.baseUri.copy(Some(Uri.Scheme.unsafeFromString("wss"))) / "ws"
     runTest(HttpClient.newBuilder().sslContext(sslContext).build(), wsUrl, WSFrame.Text("Hello"))
