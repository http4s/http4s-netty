inThisBuild(
  Seq(
    organization := "org.http4s",
    name := "http4s-netty",
    crossScalaVersions := Seq("2.13.2", "2.12.11"),
    scalaVersion := crossScalaVersions.value.head
  )
)
Compile / scalacOptions ++= Seq("-release", "8")
Test / scalacOptions ++= Seq("-release", "11")

val http4sVersion = "0.21.4"
<<<<<<< HEAD
val netty         = "4.1.50.Final"
val munit         = "0.7.6"
=======
val netty         = "4.1.49.Final"
val munit         = "0.7.7"
>>>>>>> 3d98615d

libraryDependencies ++= List(
  "co.fs2"            %% "fs2-reactive-streams"          % "2.3.0",
  "com.typesafe.netty" % "netty-reactive-streams-http"   % "2.0.4" exclude ("io.netty", "netty-codec-http") exclude ("io.netty", "netty-handler"),
  "io.netty"           % "netty-codec-http"              % netty,
  "io.netty"           % "netty-transport-native-epoll"  % netty classifier "linux-x86_64",
  "io.netty"           % "netty-transport-native-kqueue" % netty classifier "osx-x86_64",
  "org.http4s"        %% "http4s-server"                 % http4sVersion,
  "org.http4s"        %% "http4s-dsl"                    % http4sVersion % Test,
  "ch.qos.logback"     % "logback-classic"               % "1.2.3"       % Test,
  "org.scalameta"     %% "munit"                         % munit         % Test,
  "org.scalameta"     %% "munit-scalacheck"              % munit         % Test,
  "org.http4s"        %% "http4s-circe"                  % http4sVersion % Test,
  "org.http4s"        %% "http4s-jdk-http-client"        % "0.3.0"       % Test
)

testFrameworks += new TestFramework("munit.Framework")<|MERGE_RESOLUTION|>--- conflicted
+++ resolved
@@ -10,13 +10,9 @@
 Test / scalacOptions ++= Seq("-release", "11")
 
 val http4sVersion = "0.21.4"
-<<<<<<< HEAD
+
 val netty         = "4.1.50.Final"
-val munit         = "0.7.6"
-=======
-val netty         = "4.1.49.Final"
 val munit         = "0.7.7"
->>>>>>> 3d98615d
 
 libraryDependencies ++= List(
   "co.fs2"            %% "fs2-reactive-streams"          % "2.3.0",
