--- conflicted
+++ resolved
@@ -1,11 +1,4 @@
-<<<<<<< HEAD
-val Scala213 = "2.13.9"
-=======
-import com.typesafe.tools.mima.core._
-
-val Scala212 = "2.12.17"
 val Scala213 = "2.13.10"
->>>>>>> b9b74d8f
 
 inThisBuild(
   Seq(
@@ -17,23 +10,15 @@
     licenses := Seq(License.Apache2),
     tlBaseVersion := "0.6",
     tlSonatypeUseLegacyHost := false,
-<<<<<<< HEAD
-    crossScalaVersions := Seq(Scala213, "3.2.0"),
-=======
-    crossScalaVersions := Seq(Scala213, Scala212, "3.2.2"),
->>>>>>> b9b74d8f
+    crossScalaVersions := Seq(Scala213, "3.2.2"),
     ThisBuild / scalaVersion := Scala213,
     githubWorkflowJavaVersions := Seq(JavaSpec.temurin("11"))
   )
 )
 
-<<<<<<< HEAD
-val http4sVersion = "1.0.0-M37"
-=======
-val http4sVersion = "0.23.18"
+val http4sVersion = "1.0.0-M39"
 
 val jetty = "11.0.13"
->>>>>>> b9b74d8f
 
 val netty = "4.1.87.Final"
 
@@ -83,21 +68,10 @@
       "org.scalameta" %% "munit" % munit % Test,
       "org.scalameta" %% "munit-scalacheck" % munit % Test,
       "org.http4s" %% "http4s-circe" % http4sVersion % Test,
-<<<<<<< HEAD
-      "org.http4s" %% "http4s-jdk-http-client" % "1.0.0-M6" % Test,
-      "org.typelevel" %% "munit-cats-effect-3" % "1.0.7" % Test
-=======
-      "org.http4s" %% "http4s-jdk-http-client" % "0.8.0" % Test,
+      "org.http4s" %% "http4s-jdk-http-client" % "1.0.0-M8" % Test,
       "org.typelevel" %% "munit-cats-effect" % "2.0.0-M3" % Test
->>>>>>> b9b74d8f
     ),
-    libraryDependencies ++= nativeNettyModules,
-    mimaBinaryIssueFilters ++= Seq(
-      ProblemFilters.exclude[IncompatibleResultTypeProblem](
-        "org.http4s.netty.server.ServerNettyModelConversion.toNettyResponseWithWebsocket"),
-      ProblemFilters.exclude[DirectMissingMethodProblem](
-        "org.http4s.netty.server.ServerNettyModelConversion.this")
-    )
+    libraryDependencies ++= nativeNettyModules
   )
 
 lazy val client = project
@@ -118,41 +92,7 @@
       "ch.qos.logback" % "logback-classic" % "1.2.11" % Test,
       "org.typelevel" %% "munit-cats-effect" % "2.0.0-M3" % Test
     ),
-    libraryDependencies ++= nativeNettyModules,
-    mimaBinaryIssueFilters ++= Seq(
-      ProblemFilters.exclude[Problem]("org.http4s.netty.client.Http4sChannelPoolMap"),
-      ProblemFilters.exclude[MissingClassProblem](
-        "org.http4s.netty.client.NettyClientBuilder$EventLoopHolder$"),
-      ProblemFilters.exclude[MissingClassProblem](
-        "org.http4s.netty.client.NettyClientBuilder$SSLContextOption*"),
-      ProblemFilters.exclude[MissingClassProblem](
-        "org.http4s.netty.client.NettyClientBuilder$EventLoopHolder"),
-      ProblemFilters.exclude[IncompatibleResultTypeProblem](
-        "org.http4s.netty.client.Http4sChannelPoolMap#Config.sslConfig"),
-      ProblemFilters.exclude[IncompatibleResultTypeProblem](
-        "org.http4s.netty.client.Http4sChannelPoolMap#Config.copy$default$7"),
-      ProblemFilters.exclude[IncompatibleResultTypeProblem](
-        "org.http4s.netty.client.Http4sChannelPoolMap#Config.*"),
-      ProblemFilters.exclude[IncompatibleMethTypeProblem](
-        "org.http4s.netty.client.Http4sChannelPoolMap#Config.copy"),
-      ProblemFilters.exclude[IncompatibleMethTypeProblem](
-        "org.http4s.netty.client.Http4sChannelPoolMap#Config.apply"),
-      ProblemFilters.exclude[IncompatibleMethTypeProblem](
-        "org.http4s.netty.client.Http4sChannelPoolMap#Config.this"),
-      ProblemFilters.exclude[IncompatibleMethTypeProblem](
-        "org.http4s.netty.client.NettyClientBuilder.this"),
-      ProblemFilters.exclude[MissingFieldProblem](
-        "org.http4s.netty.client.NettyClientBuilder.SSLContextOption"),
-      ProblemFilters.exclude[DirectMissingMethodProblem](
-        "org.http4s.netty.client.NettyWSClientBuilder.this"),
-      ProblemFilters.exclude[DirectMissingMethodProblem](
-        "org.http4s.netty.client.Http4sChannelPoolMap.this"),
-      ProblemFilters.exclude[MissingClassProblem]("org.http4s.netty.client.Http4sHandler$"),
-      ProblemFilters.exclude[DirectMissingMethodProblem](
-        "org.http4s.netty.client.Http4sChannelPoolMap.resource"),
-      ProblemFilters.exclude[DirectMissingMethodProblem](
-        "org.http4s.netty.client.Http4sWebsocketHandler#Conn.this")
-    )
+    libraryDependencies ++= nativeNettyModules
   )
 
 lazy val root = tlCrossRootProject.aggregate(core, client, server)