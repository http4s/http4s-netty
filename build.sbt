val Scala213 = "2.13.8"

inThisBuild(
  Seq(
    Test / fork := true,
    developers := List(
      // your GitHub handle and name
      tlGitHubDev("hamnis", "Erlend Hamnaberg")
    ),
    licenses := Seq(License.Apache2),
    tlBaseVersion := "0.6",
    tlSonatypeUseLegacyHost := false,
    crossScalaVersions := Seq(Scala213, "3.1.2"),
    ThisBuild / scalaVersion := Scala213,
    githubWorkflowJavaVersions := Seq(JavaSpec.temurin("11"))
  )
)

<<<<<<< HEAD
val http4sVersion = "1.0.0-M32"
=======
val http4sVersion = "0.23.12"
>>>>>>> 1daf7ba9

val netty = "4.1.78.Final"

val munit = "0.7.29"

val io_uring = "0.0.14.Final"

val nativeNettyModules =
  Seq(
    "io.netty" % "netty-transport-classes-epoll" % netty,
    "io.netty" % "netty-transport-classes-kqueue" % netty,
    "io.netty.incubator" % "netty-incubator-transport-classes-io_uring" % io_uring,
    ("io.netty" % "netty-transport-native-epoll" % netty).classifier("linux-x86_64") % Runtime,
    ("io.netty" % "netty-transport-native-kqueue" % netty).classifier("osx-x86_64") % Runtime,
    ("io.netty.incubator" % "netty-incubator-transport-native-io_uring" % io_uring)
      .classifier("linux-x86_64") % Runtime
  )

lazy val core = project
  .settings(CommonSettings.settings)
  .settings(
    name := "http4s-netty-core",
    libraryDependencies ++= List(
<<<<<<< HEAD
      "co.fs2" %% "fs2-reactive-streams" % "3.2.7",
=======
      "co.fs2" %% "fs2-reactive-streams" % "3.2.8",
>>>>>>> 1daf7ba9
      ("com.typesafe.netty" % "netty-reactive-streams-http" % "2.0.6")
        .exclude("io.netty", "netty-codec-http")
        .exclude("io.netty", "netty-handler"),
      "io.netty" % "netty-codec-http" % netty,
      "org.http4s" %% "http4s-core" % http4sVersion
    )
  )

lazy val server = project
  .dependsOn(core, client % Test)
  .settings(CommonSettings.settings)
  .settings(
    name := "http4s-netty-server",
    libraryDependencies ++= List(
      "org.http4s" %% "http4s-server" % http4sVersion,
      "org.http4s" %% "http4s-dsl" % http4sVersion % Test,
      "ch.qos.logback" % "logback-classic" % "1.2.11" % Test,
      "org.scalameta" %% "munit" % munit % Test,
      "org.scalameta" %% "munit-scalacheck" % munit % Test,
      "org.http4s" %% "http4s-circe" % http4sVersion % Test,
      "org.http4s" %% "http4s-jdk-http-client" % "1.0.0-M1" % Test,
      "org.typelevel" %% "munit-cats-effect-3" % "1.0.7" % Test
    ),
    libraryDependencies ++= nativeNettyModules
  )

lazy val client = project
  .dependsOn(core)
  .settings(CommonSettings.settings)
  .settings(
    name := "http4s-netty-client",
    libraryDependencies ++= List(
      "org.http4s" %% "http4s-client" % http4sVersion,
      "io.netty" % "netty-handler-proxy" % netty,
      "org.scala-lang.modules" %% "scala-java8-compat" % "1.0.2" % Test,
      "com.github.monkeywie" % "proxyee" % "1.6.5" % Test,
      "com.github.bbottema" % "java-socks-proxy-server" % "2.0.0" % Test,
      "org.scalameta" %% "munit" % munit % Test,
      "ch.qos.logback" % "logback-classic" % "1.2.11" % Test,
      "org.gaul" % "httpbin" % "1.3.0" % Test,
      "org.typelevel" %% "munit-cats-effect-3" % "1.0.7" % Test
    ),
    libraryDependencies ++= nativeNettyModules
  )

lazy val root = tlCrossRootProject.aggregate(core, client, server)<|MERGE_RESOLUTION|>--- conflicted
+++ resolved
@@ -16,11 +16,7 @@
   )
 )
 
-<<<<<<< HEAD
-val http4sVersion = "1.0.0-M32"
-=======
-val http4sVersion = "0.23.12"
->>>>>>> 1daf7ba9
+val http4sVersion = "1.0.0-M33"
 
 val netty = "4.1.78.Final"
 
@@ -44,11 +40,7 @@
   .settings(
     name := "http4s-netty-core",
     libraryDependencies ++= List(
-<<<<<<< HEAD
-      "co.fs2" %% "fs2-reactive-streams" % "3.2.7",
-=======
       "co.fs2" %% "fs2-reactive-streams" % "3.2.8",
->>>>>>> 1daf7ba9
       ("com.typesafe.netty" % "netty-reactive-streams-http" % "2.0.6")
         .exclude("io.netty", "netty-codec-http")
         .exclude("io.netty", "netty-handler"),
@@ -69,7 +61,7 @@
       "org.scalameta" %% "munit" % munit % Test,
       "org.scalameta" %% "munit-scalacheck" % munit % Test,
       "org.http4s" %% "http4s-circe" % http4sVersion % Test,
-      "org.http4s" %% "http4s-jdk-http-client" % "1.0.0-M1" % Test,
+      "org.http4s" %% "http4s-jdk-http-client" % "1.0.0-M2" % Test,
       "org.typelevel" %% "munit-cats-effect-3" % "1.0.7" % Test
     ),
     libraryDependencies ++= nativeNettyModules
