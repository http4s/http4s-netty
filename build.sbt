--- conflicted
+++ resolved
@@ -25,13 +25,8 @@
 
 val netty = "4.1.117.Final"
 
-<<<<<<< HEAD
 val munit = "1.1.0"
-val munitScalaCheck = "1.0.0"
-=======
-val munit = "1.0.4"
 val munitScalaCheck = "1.1.0"
->>>>>>> f7399faf
 
 val io_uring = "0.0.26.Final"
 
