--- conflicted
+++ resolved
@@ -4,11 +4,7 @@
   )
 )
 
-<<<<<<< HEAD
-val http4sVersion = "0.23.3"
-=======
-val http4sVersion = "0.22.12"
->>>>>>> 0e2758b6
+val http4sVersion = "0.23.11"
 
 val netty = "4.1.75.Final"
 
@@ -19,11 +15,7 @@
   .settings(
     name := "http4s-netty-core",
     libraryDependencies ++= List(
-<<<<<<< HEAD
       "co.fs2" %% "fs2-reactive-streams" % "3.1.2",
-=======
-      "co.fs2" %% "fs2-reactive-streams" % "2.5.10",
->>>>>>> 0e2758b6
       ("com.typesafe.netty" % "netty-reactive-streams-http" % "2.0.5")
         .exclude("io.netty", "netty-codec-http")
         .exclude("io.netty", "netty-handler"),
@@ -48,13 +40,8 @@
       "org.scalameta" %% "munit" % munit % Test,
       "org.scalameta" %% "munit-scalacheck" % munit % Test,
       "org.http4s" %% "http4s-circe" % http4sVersion % Test,
-<<<<<<< HEAD
       "org.http4s" %% "http4s-jdk-http-client" % "0.5.0" % Test,
-      "org.typelevel" %% "munit-cats-effect-3" % "1.0.5" % Test
-=======
-      "org.http4s" %% "http4s-jdk-http-client" % "0.4.0" % Test,
-      "org.typelevel" %% "munit-cats-effect-2" % "1.0.7" % Test
->>>>>>> 0e2758b6
+      "org.typelevel" %% "munit-cats-effect-3" % "1.0.7" % Test
     )
   )
 
@@ -68,11 +55,7 @@
       "org.scalameta" %% "munit" % munit % Test,
       "ch.qos.logback" % "logback-classic" % "1.2.11" % Test,
       "org.gaul" % "httpbin" % "1.3.0" % Test,
-<<<<<<< HEAD
-      "org.typelevel" %% "munit-cats-effect-3" % "1.0.5" % Test
-=======
-      "org.typelevel" %% "munit-cats-effect-2" % "1.0.7" % Test
->>>>>>> 0e2758b6
+      "org.typelevel" %% "munit-cats-effect-3" % "1.0.7" % Test
     )
   )
 
