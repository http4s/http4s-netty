inThisBuild(
  Seq(
<<<<<<< HEAD
    organization := "org.http4s",
    crossScalaVersions := Seq("2.13.6", "2.12.14"),
    scalaVersion := crossScalaVersions.value.head,
    testFrameworks += new TestFramework("munit.Framework"),
    addCompilerPlugin(("org.typelevel" % "kind-projector" % "0.13.2").cross(CrossVersion.full)),
    addCompilerPlugin("com.olegpy" %% "better-monadic-for" % "0.3.1"),
=======
>>>>>>> 7a5b144b
    Test / fork := true
  )
)

<<<<<<< HEAD
val http4sVersion = "1.0.0-M21"
=======
val http4sVersion = "0.22.4"
>>>>>>> 7a5b144b

val netty = "4.1.68.Final"

val munit = "0.7.29"

lazy val core = project
  .settings(CommonSettings.settings)
  .settings(
    name := "http4s-netty-core",
    libraryDependencies ++= List(
<<<<<<< HEAD
      "co.fs2" %% "fs2-reactive-streams" % "3.1.2",
=======
      "co.fs2" %% "fs2-reactive-streams" % "2.5.9",
>>>>>>> 7a5b144b
      ("com.typesafe.netty" % "netty-reactive-streams-http" % "2.0.5")
        .exclude("io.netty", "netty-codec-http")
        .exclude("io.netty", "netty-handler"),
      "io.netty" % "netty-codec-http" % netty,
      ("io.netty" % "netty-transport-native-epoll" % netty).classifier("linux-x86_64"),
      ("io.netty.incubator" % "netty-incubator-transport-native-io_uring" % "0.0.8.Final")
        .classifier("linux-x86_64"),
      ("io.netty" % "netty-transport-native-kqueue" % netty).classifier("osx-x86_64"),
      "org.http4s" %% "http4s-core" % http4sVersion
    )
  )

lazy val server = project
  .dependsOn(core, client % Test)
  .settings(CommonSettings.settings)
  .settings(
    name := "http4s-netty-server",
    libraryDependencies ++= List(
      "org.http4s" %% "http4s-server" % http4sVersion,
      "org.http4s" %% "http4s-dsl" % http4sVersion % Test,
      "ch.qos.logback" % "logback-classic" % "1.2.6" % Test,
      "org.scalameta" %% "munit" % munit % Test,
      "org.scalameta" %% "munit-scalacheck" % munit % Test,
      "org.http4s" %% "http4s-circe" % http4sVersion % Test,
<<<<<<< HEAD
      "org.http4s" %% "http4s-jdk-http-client" % "0.5.0-M4" % Test,
      "org.http4s" %% "http4s-blaze-client" % http4sVersion % Test,
      "org.typelevel" %% "munit-cats-effect-3" % "1.0.5" % Test
=======
      "org.http4s" %% "http4s-jdk-http-client" % "0.4.0" % Test,
      "org.typelevel" %% "munit-cats-effect-2" % "1.0.5" % Test
>>>>>>> 7a5b144b
    )
  )

lazy val client = project
  .dependsOn(core)
  .settings(CommonSettings.settings)
  .settings(
    name := "http4s-netty-client",
    libraryDependencies ++= List(
      "org.http4s" %% "http4s-client" % http4sVersion,
      "org.scalameta" %% "munit" % munit % Test,
      "ch.qos.logback" % "logback-classic" % "1.2.6" % Test,
      "org.gaul" % "httpbin" % "1.3.0" % Test,
<<<<<<< HEAD
      "org.typelevel" %% "munit-cats-effect-3" % "1.0.5" % Test
=======
      "org.typelevel" %% "munit-cats-effect-2" % "1.0.5" % Test
>>>>>>> 7a5b144b
    )
  )

lazy val root =
  project
    .in(file("."))
    .settings(CommonSettings.settings)
    .settings(
      name := "http4s-netty",
      publishArtifact := false,
      releaseCrossBuild := true,
      releaseVersionBump := sbtrelease.Version.Bump.Minor
    )
    .aggregate(core, client, server)<|MERGE_RESOLUTION|>--- conflicted
+++ resolved
@@ -1,23 +1,10 @@
 inThisBuild(
   Seq(
-<<<<<<< HEAD
-    organization := "org.http4s",
-    crossScalaVersions := Seq("2.13.6", "2.12.14"),
-    scalaVersion := crossScalaVersions.value.head,
-    testFrameworks += new TestFramework("munit.Framework"),
-    addCompilerPlugin(("org.typelevel" % "kind-projector" % "0.13.2").cross(CrossVersion.full)),
-    addCompilerPlugin("com.olegpy" %% "better-monadic-for" % "0.3.1"),
-=======
->>>>>>> 7a5b144b
     Test / fork := true
   )
 )
 
-<<<<<<< HEAD
-val http4sVersion = "1.0.0-M21"
-=======
-val http4sVersion = "0.22.4"
->>>>>>> 7a5b144b
+val http4sVersion = "1.0.0-M25"
 
 val netty = "4.1.68.Final"
 
@@ -28,11 +15,7 @@
   .settings(
     name := "http4s-netty-core",
     libraryDependencies ++= List(
-<<<<<<< HEAD
       "co.fs2" %% "fs2-reactive-streams" % "3.1.2",
-=======
-      "co.fs2" %% "fs2-reactive-streams" % "2.5.9",
->>>>>>> 7a5b144b
       ("com.typesafe.netty" % "netty-reactive-streams-http" % "2.0.5")
         .exclude("io.netty", "netty-codec-http")
         .exclude("io.netty", "netty-handler"),
@@ -57,14 +40,8 @@
       "org.scalameta" %% "munit" % munit % Test,
       "org.scalameta" %% "munit-scalacheck" % munit % Test,
       "org.http4s" %% "http4s-circe" % http4sVersion % Test,
-<<<<<<< HEAD
-      "org.http4s" %% "http4s-jdk-http-client" % "0.5.0-M4" % Test,
-      "org.http4s" %% "http4s-blaze-client" % http4sVersion % Test,
+      "org.http4s" %% "http4s-jdk-http-client" % "0.5.0" % Test,
       "org.typelevel" %% "munit-cats-effect-3" % "1.0.5" % Test
-=======
-      "org.http4s" %% "http4s-jdk-http-client" % "0.4.0" % Test,
-      "org.typelevel" %% "munit-cats-effect-2" % "1.0.5" % Test
->>>>>>> 7a5b144b
     )
   )
 
@@ -78,11 +55,7 @@
       "org.scalameta" %% "munit" % munit % Test,
       "ch.qos.logback" % "logback-classic" % "1.2.6" % Test,
       "org.gaul" % "httpbin" % "1.3.0" % Test,
-<<<<<<< HEAD
       "org.typelevel" %% "munit-cats-effect-3" % "1.0.5" % Test
-=======
-      "org.typelevel" %% "munit-cats-effect-2" % "1.0.5" % Test
->>>>>>> 7a5b144b
     )
   )
 
