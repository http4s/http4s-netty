val Scala212 = "2.12.15"
val Scala213 = "2.13.8"

inThisBuild(
  Seq(
    Test / fork := true,
    developers := List(
      // your GitHub handle and name
      tlGitHubDev("hamnis", "Erlend Hamnaberg")
    ),
    licenses := Seq(License.Apache2),
    tlBaseVersion := "0.5",
    tlSonatypeUseLegacyHost := false,
    crossScalaVersions := Seq(Scala213, Scala212, "3.1.2"),
    ThisBuild / scalaVersion := Scala213,
    githubWorkflowJavaVersions := Seq(JavaSpec.temurin("11"))
  )
)

<<<<<<< HEAD
val http4sVersion = "0.23.11"
=======
val http4sVersion = "0.22.13"
>>>>>>> 4f38c8bf

val netty = "4.1.77.Final"

val munit = "0.7.29"

val io_uring = "0.0.14.Final"

val nativeNettyModules =
  Seq(
    "io.netty" % "netty-transport-classes-epoll" % netty,
    "io.netty" % "netty-transport-classes-kqueue" % netty,
    "io.netty.incubator" % "netty-incubator-transport-classes-io_uring" % io_uring,
    ("io.netty" % "netty-transport-native-epoll" % netty).classifier("linux-x86_64") % Runtime,
    ("io.netty" % "netty-transport-native-kqueue" % netty).classifier("osx-x86_64") % Runtime,
    ("io.netty.incubator" % "netty-incubator-transport-native-io_uring" % io_uring)
      .classifier("linux-x86_64") % Runtime
  )

lazy val core = project
  .settings(CommonSettings.settings)
  .settings(
    name := "http4s-netty-core",
    libraryDependencies ++= List(
      "co.fs2" %% "fs2-reactive-streams" % "3.2.5",
      ("com.typesafe.netty" % "netty-reactive-streams-http" % "2.0.6")
        .exclude("io.netty", "netty-codec-http")
        .exclude("io.netty", "netty-handler"),
      "io.netty" % "netty-codec-http" % netty,
      "org.http4s" %% "http4s-core" % http4sVersion
    )
  )

lazy val server = project
  .dependsOn(core, client % Test)
  .settings(CommonSettings.settings)
  .settings(
    name := "http4s-netty-server",
    libraryDependencies ++= List(
      "org.http4s" %% "http4s-server" % http4sVersion,
      "org.http4s" %% "http4s-dsl" % http4sVersion % Test,
      "ch.qos.logback" % "logback-classic" % "1.2.11" % Test,
      "org.scalameta" %% "munit" % munit % Test,
      "org.scalameta" %% "munit-scalacheck" % munit % Test,
      "org.http4s" %% "http4s-circe" % http4sVersion % Test,
      "org.http4s" %% "http4s-jdk-http-client" % "0.5.0" % Test,
      "org.typelevel" %% "munit-cats-effect-3" % "1.0.7" % Test
    ),
    libraryDependencies ++= nativeNettyModules
  )

lazy val client = project
  .dependsOn(core)
  .settings(CommonSettings.settings)
  .settings(
    name := "http4s-netty-client",
    libraryDependencies ++= List(
      "org.http4s" %% "http4s-client" % http4sVersion,
      "io.netty" % "netty-handler-proxy" % netty,
      "org.scala-lang.modules" %% "scala-java8-compat" % "1.0.2" % Test,
      "com.github.monkeywie" % "proxyee" % "1.6.4" % Test,
      "com.github.bbottema" % "java-socks-proxy-server" % "2.0.0" % Test,
      "org.scalameta" %% "munit" % munit % Test,
      "ch.qos.logback" % "logback-classic" % "1.2.11" % Test,
      "org.gaul" % "httpbin" % "1.3.0" % Test,
      "org.typelevel" %% "munit-cats-effect-3" % "1.0.7" % Test
    ),
    libraryDependencies ++= nativeNettyModules
  )

lazy val root = tlCrossRootProject.aggregate(core, client, server)<|MERGE_RESOLUTION|>--- conflicted
+++ resolved
@@ -17,11 +17,7 @@
   )
 )
 
-<<<<<<< HEAD
-val http4sVersion = "0.23.11"
-=======
-val http4sVersion = "0.22.13"
->>>>>>> 4f38c8bf
+val http4sVersion = "0.23.12"
 
 val netty = "4.1.77.Final"
 
