val Scala212 = "2.12.15"
val Scala213 = "2.13.8"

inThisBuild(
  Seq(
    Test / fork := true,
    developers := List(
      // your GitHub handle and name
      tlGitHubDev("hamnis", "Erlend Hamnaberg")
    ),
    licenses := Seq(License.Apache2),
    tlBaseVersion := "0.5",
    tlSonatypeUseLegacyHost := false,
    crossScalaVersions := Seq(Scala213, Scala212, "3.1.2"),
    ThisBuild / scalaVersion := Scala213,
    githubWorkflowJavaVersions := Seq(JavaSpec.temurin("11"))
  )
)

val http4sVersion = "0.23.11"

val netty = "4.1.76.Final"

val munit = "0.7.29"

val io_uring = "0.0.13.Final"

val nativeNettyModules =
  Seq(
    "io.netty" % "netty-transport-classes-epoll" % netty,
    "io.netty" % "netty-transport-classes-kqueue" % netty,
    "io.netty.incubator" % "netty-incubator-transport-classes-io_uring" % io_uring,
    ("io.netty" % "netty-transport-native-epoll" % netty).classifier("linux-x86_64") % Runtime,
    ("io.netty" % "netty-transport-native-kqueue" % netty).classifier("osx-x86_64") % Runtime,
    ("io.netty.incubator" % "netty-incubator-transport-native-io_uring" % io_uring)
      .classifier("linux-x86_64") % Runtime
  )

lazy val core = project
  .settings(CommonSettings.settings)
  .settings(
    name := "http4s-netty-core",
    libraryDependencies ++= List(
<<<<<<< HEAD
      "co.fs2" %% "fs2-reactive-streams" % "3.2.5",
      ("com.typesafe.netty" % "netty-reactive-streams-http" % "2.0.5")
=======
      "co.fs2" %% "fs2-reactive-streams" % "2.5.10",
      ("com.typesafe.netty" % "netty-reactive-streams-http" % "2.0.6")
>>>>>>> 981cae08
        .exclude("io.netty", "netty-codec-http")
        .exclude("io.netty", "netty-handler"),
      "io.netty" % "netty-codec-http" % netty,
      "org.http4s" %% "http4s-core" % http4sVersion
    )
  )

lazy val server = project
  .dependsOn(core, client % Test)
  .settings(CommonSettings.settings)
  .settings(
    name := "http4s-netty-server",
    libraryDependencies ++= List(
      "org.http4s" %% "http4s-server" % http4sVersion,
      "org.http4s" %% "http4s-dsl" % http4sVersion % Test,
      "ch.qos.logback" % "logback-classic" % "1.2.11" % Test,
      "org.scalameta" %% "munit" % munit % Test,
      "org.scalameta" %% "munit-scalacheck" % munit % Test,
      "org.http4s" %% "http4s-circe" % http4sVersion % Test,
      "org.http4s" %% "http4s-jdk-http-client" % "0.5.0" % Test,
      "org.typelevel" %% "munit-cats-effect-3" % "1.0.7" % Test
    ),
    libraryDependencies ++= nativeNettyModules
  )

lazy val client = project
  .dependsOn(core)
  .settings(CommonSettings.settings)
  .settings(
    name := "http4s-netty-client",
    libraryDependencies ++= List(
      "org.http4s" %% "http4s-client" % http4sVersion,
      "io.netty" % "netty-handler-proxy" % netty,
      "org.scala-lang.modules" %% "scala-java8-compat" % "1.0.2" % Test,
      "com.github.monkeywie" % "proxyee" % "1.6.3" % Test,
      "com.github.bbottema" % "java-socks-proxy-server" % "2.0.0" % Test,
      "org.scalameta" %% "munit" % munit % Test,
      "ch.qos.logback" % "logback-classic" % "1.2.11" % Test,
      "org.gaul" % "httpbin" % "1.3.0" % Test,
      "org.typelevel" %% "munit-cats-effect-3" % "1.0.7" % Test
    ),
    libraryDependencies ++= nativeNettyModules
  )

lazy val root = tlCrossRootProject.aggregate(core, client, server)<|MERGE_RESOLUTION|>--- conflicted
+++ resolved
@@ -41,13 +41,8 @@
   .settings(
     name := "http4s-netty-core",
     libraryDependencies ++= List(
-<<<<<<< HEAD
       "co.fs2" %% "fs2-reactive-streams" % "3.2.5",
-      ("com.typesafe.netty" % "netty-reactive-streams-http" % "2.0.5")
-=======
-      "co.fs2" %% "fs2-reactive-streams" % "2.5.10",
       ("com.typesafe.netty" % "netty-reactive-streams-http" % "2.0.6")
->>>>>>> 981cae08
         .exclude("io.netty", "netty-codec-http")
         .exclude("io.netty", "netty-handler"),
       "io.netty" % "netty-codec-http" % netty,
