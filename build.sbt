--- conflicted
+++ resolved
@@ -48,13 +48,8 @@
   .settings(
     name := "http4s-netty-core",
     libraryDependencies ++= List(
-<<<<<<< HEAD
-      "co.fs2" %% "fs2-reactive-streams" % "3.12.0",
+      "co.fs2" %% "fs2-reactive-streams" % "3.12.2",
       ("com.typesafe.netty" % "netty-reactive-streams-http" % "2.0.15")
-=======
-      "co.fs2" %% "fs2-reactive-streams" % "3.12.2",
-      ("com.typesafe.netty" % "netty-reactive-streams-http" % "2.0.14")
->>>>>>> ddc682bc
         .exclude("io.netty", "netty-codec-http")
         .exclude("io.netty", "netty-handler"),
       "io.netty" % "netty-codec-http" % netty,
