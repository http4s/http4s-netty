inThisBuild(
  Seq(
    organization := "org.http4s",
    name := "http4s-netty",
    crossScalaVersions := Seq("2.13.2", "2.12.11"),
    scalaVersion := crossScalaVersions.value.head,
    testFrameworks += new TestFramework("munit.Framework"),
    addCompilerPlugin(("org.typelevel" % "kind-projector" % "0.11.0").cross(CrossVersion.full)),
    addCompilerPlugin("com.olegpy" %% "better-monadic-for" % "0.3.1"),
    fork in Test := true
  )
)

val http4sVersion = "0.21.8"

<<<<<<< HEAD
val netty = "4.1.53.Final"
val munit = "0.7.17"
=======
val netty = "4.1.54.Final"
val munit = "0.7.14"
>>>>>>> 6b2134d1

lazy val core = project
  .settings(CommonSettings.settings)
  .settings(
    name := "http4s-netty-core",
    libraryDependencies ++= List(
      "co.fs2" %% "fs2-reactive-streams" % "2.4.4",
      ("com.typesafe.netty" % "netty-reactive-streams-http" % "2.0.5")
        .exclude("io.netty", "netty-codec-http")
        .exclude("io.netty", "netty-handler"),
      "io.netty" % "netty-codec-http" % netty,
      ("io.netty" % "netty-transport-native-epoll" % netty).classifier("linux-x86_64"),
      ("io.netty" % "netty-transport-native-kqueue" % netty).classifier("osx-x86_64"),
      "org.http4s" %% "http4s-core" % http4sVersion
    )
  )

lazy val server = project
  .dependsOn(core, client % Test)
  .settings(CommonSettings.settings)
  .settings(
    name := "http4s-netty-server",
    libraryDependencies ++= List(
      "org.http4s" %% "http4s-server" % http4sVersion,
      "org.http4s" %% "http4s-dsl" % http4sVersion % Test,
      "ch.qos.logback" % "logback-classic" % "1.2.3" % Test,
      "org.scalameta" %% "munit" % munit % Test,
      "org.scalameta" %% "munit-scalacheck" % munit % Test,
      "org.http4s" %% "http4s-circe" % http4sVersion % Test,
      "org.http4s" %% "http4s-jdk-http-client" % "0.3.1" % Test
    )
  )

lazy val client = project
  .dependsOn(core)
  .settings(CommonSettings.settings)
  .settings(
    name := "http4s-netty-client",
    libraryDependencies ++= List(
      "org.http4s" %% "http4s-client" % http4sVersion,
      "org.scalameta" %% "munit" % munit % Test,
      "ch.qos.logback" % "logback-classic" % "1.2.3" % Test,
      "org.gaul" % "httpbin" % "1.3.0" % Test
    )
  )

lazy val root =
  project
    .in(file("."))
    .settings(CommonSettings.settings)
    .settings(
      name := "http4s-netty",
      publishArtifact := false,
      releaseCrossBuild := true,
      releaseVersionBump := sbtrelease.Version.Bump.Minor
    )
    .aggregate(core, client, server)<|MERGE_RESOLUTION|>--- conflicted
+++ resolved
@@ -13,13 +13,8 @@
 
 val http4sVersion = "0.21.8"
 
-<<<<<<< HEAD
-val netty = "4.1.53.Final"
-val munit = "0.7.17"
-=======
 val netty = "4.1.54.Final"
 val munit = "0.7.14"
->>>>>>> 6b2134d1
 
 lazy val core = project
   .settings(CommonSettings.settings)
