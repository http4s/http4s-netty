--- conflicted
+++ resolved
@@ -1,11 +1,6 @@
-<<<<<<< HEAD
-val Scala213 = "2.13.10"
-=======
 import com.typesafe.tools.mima.core._
 
-val Scala212 = "2.12.18"
 val Scala213 = "2.13.11"
->>>>>>> ffffad16
 
 inThisBuild(
   Seq(
@@ -17,21 +12,13 @@
     licenses := Seq(License.Apache2),
     tlBaseVersion := "1.0",
     tlSonatypeUseLegacyHost := false,
-<<<<<<< HEAD
-    crossScalaVersions := Seq(Scala213, "3.2.2"),
-=======
-    crossScalaVersions := Seq(Scala213, Scala212, "3.3.0"),
->>>>>>> ffffad16
+    crossScalaVersions := Seq(Scala213, "3.3.0"),
     ThisBuild / scalaVersion := Scala213,
     githubWorkflowJavaVersions := Seq(JavaSpec.temurin("11"))
   )
 )
 
-<<<<<<< HEAD
 val http4sVersion = "1.0.0-M39"
-=======
-val http4sVersion = "0.23.22"
->>>>>>> ffffad16
 
 val jetty = "11.0.15"
 
@@ -83,33 +70,11 @@
       "org.scalameta" %% "munit" % munit % Test,
       "org.scalameta" %% "munit-scalacheck" % munit % Test,
       "org.http4s" %% "http4s-circe" % http4sVersion % Test,
-<<<<<<< HEAD
       "org.http4s" %% "http4s-jdk-http-client" % "1.0.0-M9" % Test,
       "org.typelevel" %% "munit-cats-effect" % "2.0.0-M3" % Test
     ),
-    libraryDependencies ++= nativeNettyModules
-=======
-      "org.http4s" %% "http4s-jdk-http-client" % "0.9.1" % Test,
-      "org.typelevel" %% "munit-cats-effect" % "2.0.0-M3" % Test
-    ),
     libraryDependencies ++= nativeNettyModules,
-    mimaBinaryIssueFilters ++= Seq(
-      ProblemFilters.exclude[IncompatibleResultTypeProblem](
-        "org.http4s.netty.server.ServerNettyModelConversion.toNettyResponseWithWebsocket"),
-      ProblemFilters.exclude[DirectMissingMethodProblem](
-        "org.http4s.netty.server.ServerNettyModelConversion.this"),
-      ProblemFilters.exclude[DirectMissingMethodProblem](
-        "org.http4s.netty.server.NegotiationHandler#Config.copy"),
-      ProblemFilters.exclude[DirectMissingMethodProblem](
-        "org.http4s.netty.server.NegotiationHandler#Config.this"),
-      ProblemFilters.exclude[DirectMissingMethodProblem](
-        "org.http4s.netty.server.NegotiationHandler#Config.apply"),
-      ProblemFilters.exclude[DirectMissingMethodProblem](
-        "org.http4s.netty.server.NettyServerBuilder.this"),
-      ProblemFilters.exclude[MissingTypesProblem](
-        "org.http4s.netty.server.NegotiationHandler$Config$")
-    )
->>>>>>> ffffad16
+    mimaBinaryIssueFilters := Nil
   )
 
 lazy val client = project
