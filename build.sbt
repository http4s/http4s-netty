--- conflicted
+++ resolved
@@ -1,7 +1,3 @@
-<<<<<<< HEAD
-=======
-val Scala212 = "2.12.16"
->>>>>>> c800053f
 val Scala213 = "2.13.8"
 
 inThisBuild(
