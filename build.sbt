--- conflicted
+++ resolved
@@ -25,13 +25,8 @@
 
 val netty = "4.1.124.Final"
 
-<<<<<<< HEAD
-val munit = "1.1.1"
+val munit = "1.2.0"
 val munitScalaCheck = "1.2.0"
-=======
-val munit = "1.2.0"
-val munitScalaCheck = "1.1.0"
->>>>>>> b0781a4b
 
 val io_uring = "0.0.26.Final"
 
