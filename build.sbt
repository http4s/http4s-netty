inThisBuild(
  Seq(
    organization := "org.http4s",
    crossScalaVersions := Seq("2.13.4", "2.12.12"),
    scalaVersion := crossScalaVersions.value.head,
    testFrameworks += new TestFramework("munit.Framework"),
    addCompilerPlugin(("org.typelevel" % "kind-projector" % "0.11.3").cross(CrossVersion.full)),
    addCompilerPlugin("com.olegpy" %% "better-monadic-for" % "0.3.1"),
    fork in Test := true
  )
)

val http4sVersion = "0.21.19"

<<<<<<< HEAD
val netty = "4.1.59.Final"
val munit = "0.7.21"
=======
val netty = "4.1.58.Final"
val munit = "0.7.22"
>>>>>>> 26002887

lazy val core = project
  .settings(CommonSettings.settings)
  .settings(
    name := "http4s-netty-core",
    libraryDependencies ++= List(
      "co.fs2" %% "fs2-reactive-streams" % "2.5.3",
      ("com.typesafe.netty" % "netty-reactive-streams-http" % "2.0.5")
        .exclude("io.netty", "netty-codec-http")
        .exclude("io.netty", "netty-handler"),
      "io.netty" % "netty-codec-http" % netty,
      ("io.netty" % "netty-transport-native-epoll" % netty).classifier("linux-x86_64"),
      ("io.netty" % "netty-transport-native-kqueue" % netty).classifier("osx-x86_64"),
      "org.http4s" %% "http4s-core" % http4sVersion
    )
  )

lazy val server = project
  .dependsOn(core, client % Test)
  .settings(CommonSettings.settings)
  .settings(
    name := "http4s-netty-server",
    libraryDependencies ++= List(
      "org.http4s" %% "http4s-server" % http4sVersion,
      "org.http4s" %% "http4s-dsl" % http4sVersion % Test,
      "ch.qos.logback" % "logback-classic" % "1.2.3" % Test,
      "org.scalameta" %% "munit" % munit % Test,
      "org.scalameta" %% "munit-scalacheck" % munit % Test,
      "org.http4s" %% "http4s-circe" % http4sVersion % Test,
      "org.http4s" %% "http4s-jdk-http-client" % "0.3.5" % Test,
      "org.http4s" %% "http4s-blaze-client" % http4sVersion % Test
    )
  )

lazy val client = project
  .dependsOn(core)
  .settings(CommonSettings.settings)
  .settings(
    name := "http4s-netty-client",
    libraryDependencies ++= List(
      "org.http4s" %% "http4s-client" % http4sVersion,
      "org.scalameta" %% "munit" % munit % Test,
      "ch.qos.logback" % "logback-classic" % "1.2.3" % Test,
      "org.gaul" % "httpbin" % "1.3.0" % Test
    )
  )

lazy val root =
  project
    .in(file("."))
    .settings(CommonSettings.settings)
    .settings(
      name := "http4s-netty",
      publishArtifact := false,
      releaseCrossBuild := true,
      releaseVersionBump := sbtrelease.Version.Bump.Minor
    )
    .aggregate(core, client, server)<|MERGE_RESOLUTION|>--- conflicted
+++ resolved
@@ -12,13 +12,9 @@
 
 val http4sVersion = "0.21.19"
 
-<<<<<<< HEAD
+
 val netty = "4.1.59.Final"
-val munit = "0.7.21"
-=======
-val netty = "4.1.58.Final"
 val munit = "0.7.22"
->>>>>>> 26002887
 
 lazy val core = project
   .settings(CommonSettings.settings)
