val Scala213 = "2.13.8"

inThisBuild(
  Seq(
    Test / fork := true,
    developers := List(
      // your GitHub handle and name
      tlGitHubDev("hamnis", "Erlend Hamnaberg")
    ),
    licenses := Seq(License.Apache2),
    tlBaseVersion := "0.6",
    tlSonatypeUseLegacyHost := false,
<<<<<<< HEAD
    crossScalaVersions := Seq(Scala213, "3.1.2"),
=======
    crossScalaVersions := Seq(Scala213, Scala212, "3.1.3"),
>>>>>>> c4e5731a
    ThisBuild / scalaVersion := Scala213,
    githubWorkflowJavaVersions := Seq(JavaSpec.temurin("11"))
  )
)

<<<<<<< HEAD
val http4sVersion = "1.0.0-M34"
=======
val http4sVersion = "0.23.13"
>>>>>>> c4e5731a

val netty = "4.1.78.Final"

val munit = "0.7.29"

val io_uring = "0.0.14.Final"

val nativeNettyModules =
  Seq(
    "io.netty" % "netty-transport-classes-epoll" % netty,
    "io.netty" % "netty-transport-classes-kqueue" % netty,
    "io.netty.incubator" % "netty-incubator-transport-classes-io_uring" % io_uring,
    ("io.netty" % "netty-transport-native-epoll" % netty).classifier("linux-x86_64") % Runtime,
    ("io.netty" % "netty-transport-native-kqueue" % netty).classifier("osx-x86_64") % Runtime,
    ("io.netty.incubator" % "netty-incubator-transport-native-io_uring" % io_uring)
      .classifier("linux-x86_64") % Runtime
  )

lazy val core = project
  .settings(CommonSettings.settings)
  .settings(
    name := "http4s-netty-core",
    libraryDependencies ++= List(
      "co.fs2" %% "fs2-reactive-streams" % "3.2.9",
      ("com.typesafe.netty" % "netty-reactive-streams-http" % "2.0.6")
        .exclude("io.netty", "netty-codec-http")
        .exclude("io.netty", "netty-handler"),
      "io.netty" % "netty-codec-http" % netty,
      "org.http4s" %% "http4s-core" % http4sVersion
    )
  )

lazy val server = project
  .dependsOn(core, client % Test)
  .settings(CommonSettings.settings)
  .settings(
    name := "http4s-netty-server",
    libraryDependencies ++= List(
      "io.netty" % "netty-codec-http2" % netty,
      "org.http4s" %% "http4s-server" % http4sVersion,
      "org.http4s" %% "http4s-dsl" % http4sVersion % Test,
      "ch.qos.logback" % "logback-classic" % "1.2.11" % Test,
      "org.scalameta" %% "munit" % munit % Test,
      "org.scalameta" %% "munit-scalacheck" % munit % Test,
      "org.http4s" %% "http4s-circe" % http4sVersion % Test,
      "org.http4s" %% "http4s-jdk-http-client" % "1.0.0-M3" % Test,
      "org.typelevel" %% "munit-cats-effect-3" % "1.0.7" % Test
    ),
    libraryDependencies ++= nativeNettyModules
  )

lazy val client = project
  .dependsOn(core)
  .settings(CommonSettings.settings)
  .settings(
    name := "http4s-netty-client",
    libraryDependencies ++= List(
      "org.http4s" %% "http4s-client" % http4sVersion,
      "io.netty" % "netty-handler-proxy" % netty,
      "org.scala-lang.modules" %% "scala-java8-compat" % "1.0.2" % Test,
      "com.github.monkeywie" % "proxyee" % "1.6.6" % Test,
      "com.github.bbottema" % "java-socks-proxy-server" % "2.0.0" % Test,
      "org.scalameta" %% "munit" % munit % Test,
      "ch.qos.logback" % "logback-classic" % "1.2.11" % Test,
      "org.gaul" % "httpbin" % "1.3.0" % Test,
      "org.typelevel" %% "munit-cats-effect-3" % "1.0.7" % Test
    ),
    libraryDependencies ++= nativeNettyModules
  )

lazy val root = tlCrossRootProject.aggregate(core, client, server)<|MERGE_RESOLUTION|>--- conflicted
+++ resolved
@@ -10,21 +10,13 @@
     licenses := Seq(License.Apache2),
     tlBaseVersion := "0.6",
     tlSonatypeUseLegacyHost := false,
-<<<<<<< HEAD
-    crossScalaVersions := Seq(Scala213, "3.1.2"),
-=======
-    crossScalaVersions := Seq(Scala213, Scala212, "3.1.3"),
->>>>>>> c4e5731a
+    crossScalaVersions := Seq(Scala213, "3.1.3"),
     ThisBuild / scalaVersion := Scala213,
     githubWorkflowJavaVersions := Seq(JavaSpec.temurin("11"))
   )
 )
 
-<<<<<<< HEAD
 val http4sVersion = "1.0.0-M34"
-=======
-val http4sVersion = "0.23.13"
->>>>>>> c4e5731a
 
 val netty = "4.1.78.Final"
 
