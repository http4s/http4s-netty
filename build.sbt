inThisBuild(
  Seq(
    Test / fork := true
  )
)

val http4sVersion = "0.23.11"

val netty = "4.1.75.Final"

val munit = "0.7.29"

lazy val core = project
  .settings(CommonSettings.settings)
  .settings(
    name := "http4s-netty-core",
    libraryDependencies ++= List(
      "co.fs2" %% "fs2-reactive-streams" % "3.1.2",
      ("com.typesafe.netty" % "netty-reactive-streams-http" % "2.0.5")
        .exclude("io.netty", "netty-codec-http")
        .exclude("io.netty", "netty-handler"),
      "io.netty" % "netty-codec-http" % netty,
      ("io.netty" % "netty-transport-native-epoll" % netty).classifier("linux-x86_64"),
      ("io.netty.incubator" % "netty-incubator-transport-native-io_uring" % "0.0.13.Final")
        .classifier("linux-x86_64"),
      ("io.netty" % "netty-transport-native-kqueue" % netty).classifier("osx-x86_64"),
      "org.http4s" %% "http4s-core" % http4sVersion
    )
  )

lazy val server = project
  .dependsOn(core, client % Test)
  .settings(CommonSettings.settings)
  .settings(
    name := "http4s-netty-server",
    libraryDependencies ++= List(
      "org.http4s" %% "http4s-server" % http4sVersion,
      "org.http4s" %% "http4s-dsl" % http4sVersion % Test,
      "ch.qos.logback" % "logback-classic" % "1.2.11" % Test,
      "org.scalameta" %% "munit" % munit % Test,
      "org.scalameta" %% "munit-scalacheck" % munit % Test,
      "org.http4s" %% "http4s-circe" % http4sVersion % Test,
<<<<<<< HEAD
      "org.http4s" %% "http4s-jdk-http-client" % "0.5.0-M4" % Test,
      "org.http4s" %% "http4s-blaze-client" % http4sVersion % Test,
=======
      "org.http4s" %% "http4s-jdk-http-client" % "0.5.0" % Test,
>>>>>>> 91beb9b2
      "org.typelevel" %% "munit-cats-effect-3" % "1.0.7" % Test
    )
  )

lazy val client = project
  .dependsOn(core)
  .settings(CommonSettings.settings)
  .settings(
    name := "http4s-netty-client",
    libraryDependencies ++= List(
      "org.http4s" %% "http4s-client" % http4sVersion,
      "org.scalameta" %% "munit" % munit % Test,
      "ch.qos.logback" % "logback-classic" % "1.2.11" % Test,
      "org.gaul" % "httpbin" % "1.3.0" % Test,
      "org.typelevel" %% "munit-cats-effect-3" % "1.0.7" % Test
    )
  )

lazy val root =
  project
    .in(file("."))
    .settings(CommonSettings.settings)
    .settings(
      name := "http4s-netty",
      publishArtifact := false,
      releaseCrossBuild := true,
      releaseVersionBump := sbtrelease.Version.Bump.Minor
    )
    .aggregate(core, client, server)<|MERGE_RESOLUTION|>--- conflicted
+++ resolved
@@ -4,7 +4,7 @@
   )
 )
 
-val http4sVersion = "0.23.11"
+val http4sVersion = "1.0.0-M30"
 
 val netty = "4.1.75.Final"
 
@@ -40,12 +40,7 @@
       "org.scalameta" %% "munit" % munit % Test,
       "org.scalameta" %% "munit-scalacheck" % munit % Test,
       "org.http4s" %% "http4s-circe" % http4sVersion % Test,
-<<<<<<< HEAD
-      "org.http4s" %% "http4s-jdk-http-client" % "0.5.0-M4" % Test,
-      "org.http4s" %% "http4s-blaze-client" % http4sVersion % Test,
-=======
-      "org.http4s" %% "http4s-jdk-http-client" % "0.5.0" % Test,
->>>>>>> 91beb9b2
+      "org.http4s" %% "http4s-jdk-http-client" % "1.0.0-M1" % Test,
       "org.typelevel" %% "munit-cats-effect-3" % "1.0.7" % Test
     )
   )
