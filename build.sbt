--- conflicted
+++ resolved
@@ -21,11 +21,7 @@
   .settings(
     name := "http4s-netty-core",
     libraryDependencies ++= List(
-<<<<<<< HEAD
       "co.fs2" %% "fs2-reactive-streams" % "3.0.1",
-=======
-      "co.fs2" %% "fs2-reactive-streams" % "2.5.5",
->>>>>>> e8f89b86
       ("com.typesafe.netty" % "netty-reactive-streams-http" % "2.0.5")
         .exclude("io.netty", "netty-codec-http")
         .exclude("io.netty", "netty-handler"),
@@ -52,11 +48,7 @@
       "org.http4s" %% "http4s-circe" % http4sVersion % Test,
       "org.http4s" %% "http4s-jdk-http-client" % "0.5.0-M4" % Test,
       "org.http4s" %% "http4s-blaze-client" % http4sVersion % Test,
-<<<<<<< HEAD
-      "org.typelevel" %% "munit-cats-effect-3" % "1.0.1" % Test
-=======
-      "org.typelevel" %% "munit-cats-effect-2" % "1.0.2" % Test
->>>>>>> e8f89b86
+      "org.typelevel" %% "munit-cats-effect-3" % "1.0.2" % Test
     )
   )
 
@@ -70,11 +62,7 @@
       "org.scalameta" %% "munit" % munit % Test,
       "ch.qos.logback" % "logback-classic" % "1.2.3" % Test,
       "org.gaul" % "httpbin" % "1.3.0" % Test,
-<<<<<<< HEAD
-      "org.typelevel" %% "munit-cats-effect-3" % "1.0.1" % Test
-=======
-      "org.typelevel" %% "munit-cats-effect-2" % "1.0.2" % Test
->>>>>>> e8f89b86
+      "org.typelevel" %% "munit-cats-effect-3" % "1.0.2" % Test
     )
   )
 
