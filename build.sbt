inThisBuild(
  Seq(
    organization := "org.http4s",
    crossScalaVersions := Seq("2.13.5", "2.12.13"),
    scalaVersion := crossScalaVersions.value.head,
    testFrameworks += new TestFramework("munit.Framework"),
    addCompilerPlugin(("org.typelevel" % "kind-projector" % "0.11.3").cross(CrossVersion.full)),
    addCompilerPlugin("com.olegpy" %% "better-monadic-for" % "0.3.1"),
    Test / fork := true
  )
)

val http4sVersion = "1.0.0-M21"

val netty = "4.1.63.Final"

val munit = "0.7.23"

lazy val core = project
  .settings(CommonSettings.settings)
  .settings(
    name := "http4s-netty-core",
    libraryDependencies ++= List(
      "co.fs2" %% "fs2-reactive-streams" % "3.0.1",
      ("com.typesafe.netty" % "netty-reactive-streams-http" % "2.0.5")
        .exclude("io.netty", "netty-codec-http")
        .exclude("io.netty", "netty-handler"),
      "io.netty" % "netty-codec-http" % netty,
      ("io.netty" % "netty-transport-native-epoll" % netty).classifier("linux-x86_64"),
      ("io.netty.incubator" % "netty-incubator-transport-native-io_uring" % "0.0.5.Final")
        .classifier("linux-x86_64"),
      ("io.netty" % "netty-transport-native-kqueue" % netty).classifier("osx-x86_64"),
      "org.http4s" %% "http4s-core" % http4sVersion
    )
  )

lazy val server = project
  .dependsOn(core, client % Test)
  .settings(CommonSettings.settings)
  .settings(
    name := "http4s-netty-server",
    libraryDependencies ++= List(
      "org.http4s" %% "http4s-server" % http4sVersion,
      "org.http4s" %% "http4s-dsl" % http4sVersion % Test,
      "ch.qos.logback" % "logback-classic" % "1.2.3" % Test,
      "org.scalameta" %% "munit" % munit % Test,
      "org.scalameta" %% "munit-scalacheck" % munit % Test,
      "org.http4s" %% "http4s-circe" % http4sVersion % Test,
<<<<<<< HEAD
      "org.http4s" %% "http4s-jdk-http-client" % "0.5.0-M4" % Test,
      "org.http4s" %% "http4s-blaze-client" % http4sVersion % Test,
      "org.typelevel" %% "munit-cats-effect-3" % "1.0.1" % Test
=======
      "org.http4s" %% "http4s-jdk-http-client" % "0.3.6" % Test,
      "org.http4s" %% "http4s-blaze-client" % http4sVersion % Test,
      "org.typelevel" %% "munit-cats-effect-2" % "1.0.1" % Test
>>>>>>> f89db8f4
    )
  )

lazy val client = project
  .dependsOn(core)
  .settings(CommonSettings.settings)
  .settings(
    name := "http4s-netty-client",
    libraryDependencies ++= List(
      "org.http4s" %% "http4s-client" % http4sVersion,
      "org.scalameta" %% "munit" % munit % Test,
      "ch.qos.logback" % "logback-classic" % "1.2.3" % Test,
      "org.gaul" % "httpbin" % "1.3.0" % Test,
<<<<<<< HEAD
      "org.typelevel" %% "munit-cats-effect-3" % "1.0.1" % Test
=======
      "org.typelevel" %% "munit-cats-effect-2" % "1.0.1" % Test
>>>>>>> f89db8f4
    )
  )

lazy val root =
  project
    .in(file("."))
    .settings(CommonSettings.settings)
    .settings(
      name := "http4s-netty",
      publishArtifact := false,
      releaseCrossBuild := true,
      releaseVersionBump := sbtrelease.Version.Bump.Minor
    )
    .aggregate(core, client, server)<|MERGE_RESOLUTION|>--- conflicted
+++ resolved
@@ -46,15 +46,9 @@
       "org.scalameta" %% "munit" % munit % Test,
       "org.scalameta" %% "munit-scalacheck" % munit % Test,
       "org.http4s" %% "http4s-circe" % http4sVersion % Test,
-<<<<<<< HEAD
       "org.http4s" %% "http4s-jdk-http-client" % "0.5.0-M4" % Test,
       "org.http4s" %% "http4s-blaze-client" % http4sVersion % Test,
       "org.typelevel" %% "munit-cats-effect-3" % "1.0.1" % Test
-=======
-      "org.http4s" %% "http4s-jdk-http-client" % "0.3.6" % Test,
-      "org.http4s" %% "http4s-blaze-client" % http4sVersion % Test,
-      "org.typelevel" %% "munit-cats-effect-2" % "1.0.1" % Test
->>>>>>> f89db8f4
     )
   )
 
@@ -68,11 +62,7 @@
       "org.scalameta" %% "munit" % munit % Test,
       "ch.qos.logback" % "logback-classic" % "1.2.3" % Test,
       "org.gaul" % "httpbin" % "1.3.0" % Test,
-<<<<<<< HEAD
       "org.typelevel" %% "munit-cats-effect-3" % "1.0.1" % Test
-=======
-      "org.typelevel" %% "munit-cats-effect-2" % "1.0.1" % Test
->>>>>>> f89db8f4
     )
   )
 
