<<<<<<< HEAD
val Scala213 = "2.13.8"
=======
val Scala212 = "2.12.17"
val Scala213 = "2.13.9"
>>>>>>> 5fbada09

inThisBuild(
  Seq(
    Test / fork := true,
    developers := List(
      // your GitHub handle and name
      tlGitHubDev("hamnis", "Erlend Hamnaberg")
    ),
    licenses := Seq(License.Apache2),
    tlBaseVersion := "0.6",
    tlSonatypeUseLegacyHost := false,
    crossScalaVersions := Seq(Scala213, "3.1.3"),
    ThisBuild / scalaVersion := Scala213,
    githubWorkflowJavaVersions := Seq(JavaSpec.temurin("11"))
  )
)

<<<<<<< HEAD
val http4sVersion = "1.0.0-M37"
=======
val http4sVersion = "0.23.16"
>>>>>>> 5fbada09

val netty = "4.1.82.Final"

val munit = "0.7.29"

val io_uring = "0.0.15.Final"

val nativeNettyModules =
  Seq(
    "io.netty" % "netty-transport-classes-epoll" % netty,
    "io.netty" % "netty-transport-classes-kqueue" % netty,
    "io.netty.incubator" % "netty-incubator-transport-classes-io_uring" % io_uring,
    ("io.netty" % "netty-transport-native-epoll" % netty).classifier("linux-x86_64") % Runtime,
    ("io.netty" % "netty-transport-native-kqueue" % netty).classifier("osx-x86_64") % Runtime,
    ("io.netty.incubator" % "netty-incubator-transport-native-io_uring" % io_uring)
      .classifier("linux-x86_64") % Runtime
  )

lazy val core = project
  .settings(CommonSettings.settings)
  .settings(
    name := "http4s-netty-core",
    libraryDependencies ++= List(
      "co.fs2" %% "fs2-reactive-streams" % "3.3.0",
      ("com.typesafe.netty" % "netty-reactive-streams-http" % "2.0.6")
        .exclude("io.netty", "netty-codec-http")
        .exclude("io.netty", "netty-handler"),
      "io.netty" % "netty-codec-http" % netty,
      "org.http4s" %% "http4s-core" % http4sVersion
    )
  )

lazy val server = project
  .dependsOn(core, client % Test)
  .settings(CommonSettings.settings)
  .settings(
    name := "http4s-netty-server",
    libraryDependencies ++= List(
      "io.netty" % "netty-codec-http2" % netty,
      "org.http4s" %% "http4s-server" % http4sVersion,
      "org.http4s" %% "http4s-dsl" % http4sVersion % Test,
      "ch.qos.logback" % "logback-classic" % "1.2.11" % Test,
      "org.scalameta" %% "munit" % munit % Test,
      "org.scalameta" %% "munit-scalacheck" % munit % Test,
      "org.http4s" %% "http4s-circe" % http4sVersion % Test,
      "org.http4s" %% "http4s-jdk-http-client" % "1.0.0-M6" % Test,
      "org.typelevel" %% "munit-cats-effect-3" % "1.0.7" % Test
    ),
    libraryDependencies ++= nativeNettyModules
  )

lazy val client = project
  .dependsOn(core)
  .settings(CommonSettings.settings)
  .settings(
    name := "http4s-netty-client",
    libraryDependencies ++= List(
      "org.http4s" %% "http4s-client" % http4sVersion,
      "io.netty" % "netty-handler-proxy" % netty,
      "org.scala-lang.modules" %% "scala-java8-compat" % "1.0.2" % Test,
      "com.github.monkeywie" % "proxyee" % "1.6.8" % Test,
      "com.github.bbottema" % "java-socks-proxy-server" % "2.0.0" % Test,
      "org.scalameta" %% "munit" % munit % Test,
      "ch.qos.logback" % "logback-classic" % "1.2.11" % Test,
      "org.gaul" % "httpbin" % "1.3.0" % Test,
      "org.typelevel" %% "munit-cats-effect-3" % "1.0.7" % Test
    ),
    libraryDependencies ++= nativeNettyModules
  )

lazy val root = tlCrossRootProject.aggregate(core, client, server)<|MERGE_RESOLUTION|>--- conflicted
+++ resolved
@@ -1,9 +1,4 @@
-<<<<<<< HEAD
-val Scala213 = "2.13.8"
-=======
-val Scala212 = "2.12.17"
 val Scala213 = "2.13.9"
->>>>>>> 5fbada09
 
 inThisBuild(
   Seq(
@@ -21,11 +16,7 @@
   )
 )
 
-<<<<<<< HEAD
 val http4sVersion = "1.0.0-M37"
-=======
-val http4sVersion = "0.23.16"
->>>>>>> 5fbada09
 
 val netty = "4.1.82.Final"
 
